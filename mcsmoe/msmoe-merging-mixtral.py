# -*- coding: utf-8 -*-
# @Author: pingzhili
# @Time: 2024/2/18
from typing import Optional
# from huggingface_hub import login

import os
import logging
import time
import torch
from fire import Fire
from transformers import MixtralForCausalLM, AutoTokenizer

from mcsmoe.evaluation import get_minipile_dataloder, evaluate_minipile_perplexity, evaluate_fewshot, get_calib_dataloder
from mcsmoe.merging.grouping_mixtral import ExpertsGrouperForMixtral, merge_by_groups_with_usage_weighted, merge_by_groups_within_and_across_models, check

logger = logging.getLogger(__name__)
# login(token="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")

def evaluate_mcsmoe(
        task: str,
        num_average_groups: int,
        model_name: Optional[str] = "mistralai/Mixtral-8x7B-v0.1",
        dominant: Optional[str] = "knowledge", # random, frequency, knowledge
        similarity_base: Optional[str] = "router-logits", # router-logits, weight, expert-output
        merge: Optional[str] = "zipit", # no, freq, zipit, update, fix-dom, unmerge, kl-weight, fix-dom-same
        mode: Optional[str] = "normal", # normal, activation-with-router-logits, input-weight, all
        n_sentences: Optional[int] = 32,
        train_batch_size: Optional[int] = 4,
        eval_batch_size: Optional[int] = 32,
        partition: Optional[int] = 1,
        start_layer: Optional[int] = 0,
<<<<<<< HEAD
        group_limit: Optional[int] = 4,
        data_limit: Optional[int] = 50000,
=======
>>>>>>> df2f84e3
        output_path: Optional[str] = None,
        result_path: Optional[str] = None,
        model_path: Optional[str] = None,
        group_limit: Optional[int] = 4,
        data_limit: Optional[int] = 50000,
        num_fewshot: Optional[int] = 0,
):
    print(f"Merge model {model_name} with {num_average_groups} group, {dominant} dominant + {similarity_base} grouping + {merge} {mode} merge, evaluate on {task}")
    
    # torch.cuda.memory._record_memory_history()
    # torch.set_printoptions(threshold=1000000)
    
    eval_ppl = (task == "minipile")
    tokenizer = AutoTokenizer.from_pretrained(model_name)
    tokenizer.pad_token_id = tokenizer.eos_token_id
    model = MixtralForCausalLM.from_pretrained(
        model_name,
        torch_dtype=torch.bfloat16, device_map="auto"
    )
    if model_path:
        model.load_state_dict(torch.load(model_path))
    model.eval()

    if merge != "no":
        print("[TAMP] Number of parameters before merging:", model.num_parameters())

<<<<<<< HEAD
    print("[MC-SMoE] Number of parameters before merging:", model.num_parameters())
    dataloader_for_merging = get_calib_dataloder(
        dataset="c4",
        tokenizer=tokenizer,
        max_block_size=2048,
        n_blocks_for_stat=n_sentences, # 32, 128
        batch_size=train_batch_size,
        num_workers=4,
    )
=======
        dataloader_for_merging = get_calib_dataloder(
            dataset="c4",
            tokenizer=tokenizer,
            max_block_size=2048,
            n_blocks_for_stat=n_sentences, # 32, 128
            batch_size=train_batch_size,
            num_workers=4,
        )

        print(f"[TAMP] Merging into average {num_average_groups} groups...")
        group_st = time.time()
>>>>>>> df2f84e3

        grouper = ExpertsGrouperForMixtral(config=model.config, similarity_base=similarity_base, start_layer=start_layer, group_limit=group_limit, data_limit=data_limit)
        grouper.compute_all_similarities(model, dataloader_for_merging)
        
        # check(model, dataloader_for_merging, "teacher")

<<<<<<< HEAD
    grouper = ExpertsGrouperForMixtral(config=model.config, similarity_base=similarity_base)
    grouper.compute_all_similarities(model, dataloader_for_merging)
    grouper.compute_all_usages(model, dataloader_for_merging)
    print("C4")
    for k in grouper._usage_frequency_state_dict:
        for num in grouper._usage_frequency_state_dict[k]:
            print(round(num.item(), 4), end=",")
        print()
    if merge != "no":
=======
>>>>>>> df2f84e3
        if dominant == "random":
            grouper.group_experts_randomly(num_groups=num_average_groups)
            model = merge_by_groups_within_and_across_models(
                mixtral_model=model,
                grouper=grouper,
                dataloader=dataloader_for_merging,
                merge=merge,
                mode=mode,
                partition=partition,
                dominant_alone=False,
                usage_weighted=False
            )
            dom_experts = None
        elif dominant == "frequency":
            grouper.compute_all_usages(model, dataloader_for_merging)
<<<<<<< HEAD
            print(grouper.usage_frequency_state_dict())
            dom_experts = grouper.group_experts_globally_from_dominant_experts(
                num_average_groups=num_average_groups, merging_layers=list(range(0, model.config.num_hidden_layers))
            )
            if merge == "freq":
                model = merge_by_groups_with_usage_weighted(
                    model, grouper=grouper, merging_layers=list(range(0, model.config.num_hidden_layers))
=======
            for k in grouper._usage_frequency_state_dict:
                for num in grouper._usage_frequency_state_dict[k]:
                    print(round(num.item(), 4), end=',')
                print()
            dom_experts = grouper.group_experts_globally_from_dominant_experts(
                num_average_groups=num_average_groups, merging_layers=list(range(start_layer, model.config.num_hidden_layers))
            )
            if merge == "freq":
                model = merge_by_groups_with_usage_weighted(
                    model, grouper=grouper, merging_layers=list(range(start_layer, model.config.num_hidden_layers))
>>>>>>> df2f84e3
                )
            else:
                model = merge_by_groups_within_and_across_models(
                    mixtral_model=model,
                    grouper=grouper,
                    dataloader=dataloader_for_merging,
<<<<<<< HEAD
=======
                    merge=merge,
>>>>>>> df2f84e3
                    mode=mode,
                    partition=partition,
                    dominant_alone=False,
                    core_experts=dom_experts,
                    usage_weighted=False
                )
        elif dominant == "knowledge":
            model = grouper.all_in_one_knowledge_dominant(
                model=model, 
<<<<<<< HEAD
                dataloader=dataloader_for_merging, 
=======
                dataloader=dataloader_for_merging,
                merge=merge,
>>>>>>> df2f84e3
                mode=mode,
                num_groups=num_average_groups,
                dominant_alone=False,
                usage_weighted=False,
            )
            dom_experts = grouper.core_experts
        else:
            raise ValueError(
<<<<<<< HEAD
                f"Accepted dominant methods are `random`, `frequency` and `knowledge`, but you input {dominant}"
            )

        # dom_experts = grouper.core_experts

        print(f"[MC-SMoE] ========= Grouping results ========= ")
=======
                f"Accepted dominant methods are `random`, `frequency` and `knowledge`, but the input is `{dominant}`"
            )
        
        # check(model, dataloader_for_merging, "zipit")
        print(f"[TAMP] Merging time: {time.time() - group_st:2f} seconds")
        
        ### Print grouping results
        print(f"[TAMP] ========= Grouping results ========= ")
>>>>>>> df2f84e3
        for name, state in grouper.group_state_dict().items():
            if dom_experts is None:
                print(f"Group {name}: {state.tolist()}")
            else:
                print(f"Group {name}: {state.tolist()} (DOMs are {dom_experts[name]})")
<<<<<<< HEAD
            
        del grouper

        print(f"[MC-SMoE] Merging time: {time.time() - group_st:2f} seconds")

        if num_average_groups < model.config.num_experts_per_tok:
            model.config.num_experts_per_tok = num_average_groups

        print("[MC-SMoE] Number of parameters after merging:", model.num_parameters())
=======
        del grouper

        if merge == "unmerge":
            print(f"[TAMP] ======= Grouping of unmerge ======= ")
            for layer_idx in range(start_layer, model.config.num_hidden_layers):
                print(f"--- Layer {layer_idx} ---")
                print(f"expert_to_group: {model.model.layers[layer_idx].block_sparse_moe.expert_to_group}")
                print(f"group_to_expert: {model.model.layers[layer_idx].block_sparse_moe.group_to_expert}")
                print(f"unmerge_matrix: {model.model.layers[layer_idx].block_sparse_moe.unmerge_matrix}")

       

        ### Save the model
        print("[TAMP] Number of parameters after merging:", model.num_parameters())
        if num_average_groups < model.config.num_experts_per_tok:
            model.config.num_experts_per_tok = num_average_groups
>>>>>>> df2f84e3
        if not os.path.exists(output_path):
            os.makedirs(output_path)
        torch.save(model.state_dict(), output_path+"/model.pth")

    if eval_ppl:
        evaluate_minipile_perplexity(
            model, tokenizer=tokenizer, batch_size=eval_batch_size, log=True
        )
    elif isinstance(task, str):
        evaluate_fewshot(
            model, tokenizer=tokenizer, task=task, num_fewshot=num_fewshot, output_path=result_path, log=True
        )
    else:
        for t in task:
            evaluate_fewshot(
                model, tokenizer=tokenizer, task=t, num_fewshot=num_fewshot, eval_batch_size=eval_batch_size, output_path=result_path, log=True
            )


if __name__ == "__main__":
    Fire(evaluate_mcsmoe)<|MERGE_RESOLUTION|>--- conflicted
+++ resolved
@@ -30,11 +30,6 @@
         eval_batch_size: Optional[int] = 32,
         partition: Optional[int] = 1,
         start_layer: Optional[int] = 0,
-<<<<<<< HEAD
-        group_limit: Optional[int] = 4,
-        data_limit: Optional[int] = 50000,
-=======
->>>>>>> df2f84e3
         output_path: Optional[str] = None,
         result_path: Optional[str] = None,
         model_path: Optional[str] = None,
@@ -61,17 +56,6 @@
     if merge != "no":
         print("[TAMP] Number of parameters before merging:", model.num_parameters())
 
-<<<<<<< HEAD
-    print("[MC-SMoE] Number of parameters before merging:", model.num_parameters())
-    dataloader_for_merging = get_calib_dataloder(
-        dataset="c4",
-        tokenizer=tokenizer,
-        max_block_size=2048,
-        n_blocks_for_stat=n_sentences, # 32, 128
-        batch_size=train_batch_size,
-        num_workers=4,
-    )
-=======
         dataloader_for_merging = get_calib_dataloder(
             dataset="c4",
             tokenizer=tokenizer,
@@ -83,25 +67,12 @@
 
         print(f"[TAMP] Merging into average {num_average_groups} groups...")
         group_st = time.time()
->>>>>>> df2f84e3
 
         grouper = ExpertsGrouperForMixtral(config=model.config, similarity_base=similarity_base, start_layer=start_layer, group_limit=group_limit, data_limit=data_limit)
         grouper.compute_all_similarities(model, dataloader_for_merging)
         
         # check(model, dataloader_for_merging, "teacher")
 
-<<<<<<< HEAD
-    grouper = ExpertsGrouperForMixtral(config=model.config, similarity_base=similarity_base)
-    grouper.compute_all_similarities(model, dataloader_for_merging)
-    grouper.compute_all_usages(model, dataloader_for_merging)
-    print("C4")
-    for k in grouper._usage_frequency_state_dict:
-        for num in grouper._usage_frequency_state_dict[k]:
-            print(round(num.item(), 4), end=",")
-        print()
-    if merge != "no":
-=======
->>>>>>> df2f84e3
         if dominant == "random":
             grouper.group_experts_randomly(num_groups=num_average_groups)
             model = merge_by_groups_within_and_across_models(
@@ -117,15 +88,6 @@
             dom_experts = None
         elif dominant == "frequency":
             grouper.compute_all_usages(model, dataloader_for_merging)
-<<<<<<< HEAD
-            print(grouper.usage_frequency_state_dict())
-            dom_experts = grouper.group_experts_globally_from_dominant_experts(
-                num_average_groups=num_average_groups, merging_layers=list(range(0, model.config.num_hidden_layers))
-            )
-            if merge == "freq":
-                model = merge_by_groups_with_usage_weighted(
-                    model, grouper=grouper, merging_layers=list(range(0, model.config.num_hidden_layers))
-=======
             for k in grouper._usage_frequency_state_dict:
                 for num in grouper._usage_frequency_state_dict[k]:
                     print(round(num.item(), 4), end=',')
@@ -136,17 +98,13 @@
             if merge == "freq":
                 model = merge_by_groups_with_usage_weighted(
                     model, grouper=grouper, merging_layers=list(range(start_layer, model.config.num_hidden_layers))
->>>>>>> df2f84e3
                 )
             else:
                 model = merge_by_groups_within_and_across_models(
                     mixtral_model=model,
                     grouper=grouper,
                     dataloader=dataloader_for_merging,
-<<<<<<< HEAD
-=======
                     merge=merge,
->>>>>>> df2f84e3
                     mode=mode,
                     partition=partition,
                     dominant_alone=False,
@@ -156,12 +114,8 @@
         elif dominant == "knowledge":
             model = grouper.all_in_one_knowledge_dominant(
                 model=model, 
-<<<<<<< HEAD
-                dataloader=dataloader_for_merging, 
-=======
                 dataloader=dataloader_for_merging,
                 merge=merge,
->>>>>>> df2f84e3
                 mode=mode,
                 num_groups=num_average_groups,
                 dominant_alone=False,
@@ -170,14 +124,6 @@
             dom_experts = grouper.core_experts
         else:
             raise ValueError(
-<<<<<<< HEAD
-                f"Accepted dominant methods are `random`, `frequency` and `knowledge`, but you input {dominant}"
-            )
-
-        # dom_experts = grouper.core_experts
-
-        print(f"[MC-SMoE] ========= Grouping results ========= ")
-=======
                 f"Accepted dominant methods are `random`, `frequency` and `knowledge`, but the input is `{dominant}`"
             )
         
@@ -186,23 +132,11 @@
         
         ### Print grouping results
         print(f"[TAMP] ========= Grouping results ========= ")
->>>>>>> df2f84e3
         for name, state in grouper.group_state_dict().items():
             if dom_experts is None:
                 print(f"Group {name}: {state.tolist()}")
             else:
                 print(f"Group {name}: {state.tolist()} (DOMs are {dom_experts[name]})")
-<<<<<<< HEAD
-            
-        del grouper
-
-        print(f"[MC-SMoE] Merging time: {time.time() - group_st:2f} seconds")
-
-        if num_average_groups < model.config.num_experts_per_tok:
-            model.config.num_experts_per_tok = num_average_groups
-
-        print("[MC-SMoE] Number of parameters after merging:", model.num_parameters())
-=======
         del grouper
 
         if merge == "unmerge":
@@ -219,7 +153,6 @@
         print("[TAMP] Number of parameters after merging:", model.num_parameters())
         if num_average_groups < model.config.num_experts_per_tok:
             model.config.num_experts_per_tok = num_average_groups
->>>>>>> df2f84e3
         if not os.path.exists(output_path):
             os.makedirs(output_path)
         torch.save(model.state_dict(), output_path+"/model.pth")
