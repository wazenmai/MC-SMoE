# -*- coding: utf-8 -*-
# @Author: pingzhili
# @Time: 2024/2/18
import os
import gc
from typing import Optional

import logging
import torch
from fire import Fire
from transformers import Qwen2MoeForCausalLM, AutoTokenizer

from mcsmoe.evaluation import get_minipile_dataloder, evaluate_minipile_perplexity, evaluate_fewshot, get_calib_dataloder
from mcsmoe.merging.grouping_qwen import ExpertsGrouperForQwen2MoE, merge_by_groups_with_usage_weighted, merge_by_groups_within_and_across_models

logger = logging.getLogger(__name__)

def evaluate_mcsmoe(
        task: str,
        num_average_groups: int,
        model_name: Optional[str] = "Qwen/Qwen1.5-MoE-A2.7B-Chat",
        dominant: Optional[str] = "frequency", # random, frequency, knowledge
        similarity_base: Optional[str] = "router-logits",
        mode: Optional[str] = "normal", 
        merge: Optional[str] = "zipit", # zipit, freq
        num_fewshot: Optional[int] = 0,
        n_sentences: Optional[int] = 32,
        train_batch_size: Optional[int] = 4,
        eval_batch_size: Optional[int] = 32,
        partition: Optional[int] = 1,
        output_path: Optional[str] = None,
        result_path: Optional[str] = None,
):
    print(f"Merge model {model_name} with {num_average_groups} group, {dominant} dominant + {similarity_base} grouping + zipit {mode} merge, evaluate on {task}")

    eval_ppl = (task == "minipile")
    tokenizer = AutoTokenizer.from_pretrained("Qwen/Qwen1.5-MoE-A2.7B-Chat")
    tokenizer.pad_token_id = tokenizer.eos_token_id
    model = Qwen2MoeForCausalLM.from_pretrained(
        "Qwen/Qwen1.5-MoE-A2.7B-Chat",
        torch_dtype=torch.float16, device_map="auto"
    )
<<<<<<< HEAD
    if merge == "no":
=======
    if model_name != "Qwen/Qwen1.5-MoE-A2.7B-Chat":
>>>>>>> c2519ab7
        model.load_state_dict(torch.load(model_name))
    model.eval()

    # dataloader_for_merging = get_minipile_dataloder(
    #     tokenizer=tokenizer,
    #     block_size=512,
    #     batch_size=1,
    #     subset_ratio=0.1,
    # )

<<<<<<< HEAD
    if merge != "no":
        dataloader_for_merging = get_calib_dataloder(
            dataset="c4",
            tokenizer=tokenizer,
            max_block_size=2048,
            n_blocks_for_stat=n_sentences, # 128, reduce size to avoid OOM
            batch_size=train_batch_size,
            num_workers=4,
        )

        # MC-SMoE!
=======
    # MC-SMoE!
    if merge != "no":
>>>>>>> c2519ab7
        print(f"[MC-SMoE] Merging into average {num_average_groups} groups...")
        grouper = ExpertsGrouperForQwen2MoE(config=model.config, similarity_base=similarity_base)
        grouper.compute_all_similarities(model, dataloader_for_merging)
        
        if dominant == "random":
            grouper.group_experts_randomly(num_groups=num_average_groups)
            # Freq-merge
            model = merge_by_groups_with_usage_weighted(
                model, grouper=grouper, merging_layers=list(range(0, model.config.num_hidden_layers))
            )
        elif dominant == "frequency":
            grouper.compute_all_usages(model, dataloader_for_merging)
            dom_experts = grouper.group_experts_globally_from_dominant_experts(
                num_average_groups=num_average_groups, merging_layers=list(range(0, model.config.num_hidden_layers))
            )
            if merge == "freq":
                model = merge_by_groups_with_usage_weighted(
                    model, grouper=grouper, merging_layers=list(range(0, model.config.num_hidden_layers))
                )
            else:
                model = merge_by_groups_within_and_across_models(
                    qwen_model=model,
                    grouper=grouper,
                    dataloader=dataloader_for_merging,
                    mode=mode,
                    dominant_alone=False,
                    usage_weighted=False
                )
        elif dominant == "knowledge":
            model = grouper.all_in_one_knowledge_dominant(
                model=model, 
                dataloader=dataloader_for_merging, 
                mode=mode,
                num_groups=num_average_groups,
            )
            dom_experts = grouper.core_experts
        else:
            raise ValueError(f"Unknown dominant type: {dominant}")
<<<<<<< HEAD
=======
        

>>>>>>> c2519ab7

        print(f"[MC-SMoE] ========= Grouping results ========= ")
        for name, state in grouper.group_state_dict().items():
            if dom_experts is None:
                print(f"Group {name}: {state.tolist()}")
            else:
                print(f"Group {name}: {state.tolist()} (DOMs are {dom_experts[name]})")

        del grouper

        print("[MC-SMoE] Number of parameters after merging:", model.num_parameters())
        if not os.path.exists(output_path):
            os.makedirs(output_path)
        torch.save(model.state_dict(), output_path+"/model.pth")

    if eval_ppl:
        evaluate_minipile_perplexity(
            model, tokenizer=tokenizer, batch_size=eval_batch_size, log=True
        )
    elif isinstance(task, str):
        evaluate_fewshot(
            model, tokenizer=tokenizer, task=task, num_fewshot=num_fewshot, output_path=output_path, eval_batch_size=eval_batch_size, log=True
        )
    else:
        tasks = ["winogrande" , "arc_challenge", "arc_easy", "boolq", "hellaswag", "mmlu", "openbookqa", "rte"]
        eval_size = [32, 32, 32, 16, 32, 12, 32, 32]
        for i, t in enumerate(task):
            evaluate_fewshot(
                model, tokenizer=tokenizer, task=t, num_fewshot=num_fewshot, eval_batch_size=eval_size[i], output_path=result_path, log=True
            )


if __name__ == "__main__":
    Fire(evaluate_mcsmoe)<|MERGE_RESOLUTION|>--- conflicted
+++ resolved
@@ -40,11 +40,7 @@
         "Qwen/Qwen1.5-MoE-A2.7B-Chat",
         torch_dtype=torch.float16, device_map="auto"
     )
-<<<<<<< HEAD
-    if merge == "no":
-=======
     if model_name != "Qwen/Qwen1.5-MoE-A2.7B-Chat":
->>>>>>> c2519ab7
         model.load_state_dict(torch.load(model_name))
     model.eval()
 
@@ -55,7 +51,6 @@
     #     subset_ratio=0.1,
     # )
 
-<<<<<<< HEAD
     if merge != "no":
         dataloader_for_merging = get_calib_dataloder(
             dataset="c4",
@@ -66,11 +61,8 @@
             num_workers=4,
         )
 
-        # MC-SMoE!
-=======
     # MC-SMoE!
     if merge != "no":
->>>>>>> c2519ab7
         print(f"[MC-SMoE] Merging into average {num_average_groups} groups...")
         grouper = ExpertsGrouperForQwen2MoE(config=model.config, similarity_base=similarity_base)
         grouper.compute_all_similarities(model, dataloader_for_merging)
@@ -109,11 +101,8 @@
             dom_experts = grouper.core_experts
         else:
             raise ValueError(f"Unknown dominant type: {dominant}")
-<<<<<<< HEAD
-=======
         
 
->>>>>>> c2519ab7
 
         print(f"[MC-SMoE] ========= Grouping results ========= ")
         for name, state in grouper.group_state_dict().items():
