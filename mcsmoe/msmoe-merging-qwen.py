# -*- coding: utf-8 -*-
# @Author: pingzhili
# @Time: 2024/2/18
import os
import gc
from typing import Optional

import logging
import torch
from fire import Fire
from transformers import Qwen2MoeForCausalLM, AutoTokenizer

from mcsmoe.evaluation import get_minipile_dataloder, evaluate_minipile_perplexity, evaluate_fewshot, get_calib_dataloder
from mcsmoe.merging.grouping_qwen import ExpertsGrouperForQwen2MoE, merge_by_groups_with_usage_weighted, merge_by_groups_within_and_across_models

logger = logging.getLogger(__name__)

def evaluate_mcsmoe(
        task: str,
        num_average_groups: int,
        model_name: Optional[str] = "Qwen/Qwen1.5-MoE-A2.7B-Chat",
        dominant: Optional[str] = "frequency", # random, frequency, knowledge
        similarity_base: Optional[str] = "router-logits",
        mode: Optional[str] = "normal", 
        merge: Optional[str] = "zipit", # zipit, freq
        num_fewshot: Optional[int] = 0,
        n_sentences: Optional[int] = 32,
        train_batch_size: Optional[int] = 4,
        eval_batch_size: Optional[int] = 32,
        partition: Optional[int] = 1,
        output_path: Optional[str] = None,
):
    print(f"Merge model {model_name} with {num_average_groups} group, {dominant} dominant + {similarity_base} grouping + zipit {mode} merge, evaluate on {task}")

    eval_ppl = (task == "minipile")
    tokenizer = AutoTokenizer.from_pretrained("Qwen/Qwen1.5-MoE-A2.7B-Chat")
    tokenizer.pad_token_id = tokenizer.eos_token_id
    model = Qwen2MoeForCausalLM.from_pretrained(
        "Qwen/Qwen1.5-MoE-A2.7B-Chat",
        torch_dtype=torch.float16, device_map="auto"
    )
<<<<<<< HEAD
    model.load_state_dict(torch.load(model_name))
=======
    if model_name != "Qwen/Qwen1.5-MoE-A2.7B-Chat":
        model.load_state_dict(torch.load(model_name))
>>>>>>> c2519ab7
    model.eval()

    # dataloader_for_merging = get_minipile_dataloder(
    #     tokenizer=tokenizer,
    #     block_size=512,
    #     batch_size=1,
    #     subset_ratio=0.1,
    # )
<<<<<<< HEAD
    if merge != "no":
        dataloader_for_merging = get_calib_dataloder(
            dataset="c4",
            tokenizer=tokenizer,
            max_block_size=2048,
            n_blocks_for_stat=n_sentences, # 128, reduce size to avoid OOM
            batch_size=train_batch_size,
            num_workers=4,
        )

        # MC-SMoE!
=======
    dataloader_for_merging = get_calib_dataloder(
        dataset="c4",
        tokenizer=tokenizer,
        max_block_size=2048,
        n_blocks_for_stat=n_sentences, # 128, reduce size to avoid OOM
        batch_size=train_batch_size,
        num_workers=4,
    )

    # MC-SMoE!
    if merge != "no":
>>>>>>> c2519ab7
        print(f"[MC-SMoE] Merging into average {num_average_groups} groups...")
        grouper = ExpertsGrouperForQwen2MoE(config=model.config, similarity_base=similarity_base)
        grouper.compute_all_similarities(model, dataloader_for_merging)
        
        if dominant == "random":
            grouper.group_experts_randomly(num_groups=num_average_groups)
            # Freq-merge
            model = merge_by_groups_with_usage_weighted(
                model, grouper=grouper, merging_layers=list(range(0, model.config.num_hidden_layers))
            )
        elif dominant == "frequency":
            grouper.compute_all_usages(model, dataloader_for_merging)
            dom_experts = grouper.group_experts_globally_from_dominant_experts(
                num_average_groups=num_average_groups, merging_layers=list(range(0, model.config.num_hidden_layers))
            )
            if merge == "freq":
                model = merge_by_groups_with_usage_weighted(
                    model, grouper=grouper, merging_layers=list(range(0, model.config.num_hidden_layers))
                )
            else:
                model = merge_by_groups_within_and_across_models(
                    qwen_model=model,
                    grouper=grouper,
                    dataloader=dataloader_for_merging,
                    mode=mode,
                    dominant_alone=False,
                    usage_weighted=False
                )
        elif dominant == "knowledge":
            model = grouper.all_in_one_knowledge_dominant(
                model=model, 
                dataloader=dataloader_for_merging, 
                mode=mode,
                num_groups=num_average_groups,
            )
            dom_experts = grouper.core_experts
        else:
            raise ValueError(f"Unknown dominant type: {dominant}")
        


        print(f"[MC-SMoE] ========= Grouping results ========= ")
        for name, state in grouper.group_state_dict().items():
            if dom_experts is None:
                print(f"Group {name}: {state.tolist()}")
            else:
                print(f"Group {name}: {state.tolist()} (DOMs are {dom_experts[name]})")

        del grouper

        print("[MC-SMoE] Number of parameters after merging:", model.num_parameters())
        if not os.path.exists(output_path):
            os.makedirs(output_path)
        torch.save(model.state_dict(), output_path+"/model.pth")

    if eval_ppl:
        evaluate_minipile_perplexity(
            model, tokenizer=tokenizer, batch_size=eval_batch_size, log=True
        )
    elif isinstance(task, str):
        evaluate_fewshot(
            model, tokenizer=tokenizer, task=task, num_fewshot=num_fewshot, output_path=output_path, log=True
        )
    else:
        tasks = ["winogrande", "arc_challenge", "arc_easy", "boolq", "hellaswag", "mmlu", "openbookqa", "rte"]
        eval_batch_sizes = [32, 32, 32, 16, 32, 16, 32, 32]
        for t in task:
            evaluate_fewshot(
                model, tokenizer=tokenizer, task=t, num_fewshot=num_fewshot, output_path=output_path+f"_{t}", eval_batch_size=eval_batch_size, log=True
            )
            gc.collect()
            torch.cuda.empty_cache()


if __name__ == "__main__":
    Fire(evaluate_mcsmoe)<|MERGE_RESOLUTION|>--- conflicted
+++ resolved
@@ -39,12 +39,8 @@
         "Qwen/Qwen1.5-MoE-A2.7B-Chat",
         torch_dtype=torch.float16, device_map="auto"
     )
-<<<<<<< HEAD
-    model.load_state_dict(torch.load(model_name))
-=======
     if model_name != "Qwen/Qwen1.5-MoE-A2.7B-Chat":
         model.load_state_dict(torch.load(model_name))
->>>>>>> c2519ab7
     model.eval()
 
     # dataloader_for_merging = get_minipile_dataloder(
@@ -53,7 +49,6 @@
     #     batch_size=1,
     #     subset_ratio=0.1,
     # )
-<<<<<<< HEAD
     if merge != "no":
         dataloader_for_merging = get_calib_dataloder(
             dataset="c4",
@@ -64,20 +59,8 @@
             num_workers=4,
         )
 
-        # MC-SMoE!
-=======
-    dataloader_for_merging = get_calib_dataloder(
-        dataset="c4",
-        tokenizer=tokenizer,
-        max_block_size=2048,
-        n_blocks_for_stat=n_sentences, # 128, reduce size to avoid OOM
-        batch_size=train_batch_size,
-        num_workers=4,
-    )
-
     # MC-SMoE!
     if merge != "no":
->>>>>>> c2519ab7
         print(f"[MC-SMoE] Merging into average {num_average_groups} groups...")
         grouper = ExpertsGrouperForQwen2MoE(config=model.config, similarity_base=similarity_base)
         grouper.compute_all_similarities(model, dataloader_for_merging)
