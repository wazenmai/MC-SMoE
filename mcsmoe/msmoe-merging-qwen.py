# -*- coding: utf-8 -*-
# @Author: pingzhili
# @Time: 2024/2/18
import os
import gc
from typing import Optional

import logging
import torch
from fire import Fire
from transformers import Qwen2MoeForCausalLM, AutoTokenizer

from mcsmoe.evaluation import get_minipile_dataloder, evaluate_minipile_perplexity, evaluate_fewshot, get_calib_dataloder
from mcsmoe.merging.grouping_qwen import ExpertsGrouperForQwen2MoE, merge_by_groups_with_usage_weighted, merge_by_groups_within_and_across_models

logger = logging.getLogger(__name__)

def evaluate_mcsmoe(
        task: str,
        num_average_groups: int,
        model_name: Optional[str] = "Qwen/Qwen1.5-MoE-A2.7B-Chat",
        dominant: Optional[str] = "frequency", # random, frequency, knowledge
        similarity_base: Optional[str] = "router-logits",
        mode: Optional[str] = "normal", 
        merge: Optional[str] = "zipit", # zipit, freq
        num_fewshot: Optional[int] = 0,
        n_sentences: Optional[int] = 32,
        train_batch_size: Optional[int] = 4,
        eval_batch_size: Optional[int] = 32,
        partition: Optional[int] = 1,
        output_path: Optional[str] = None,
        result_path: Optional[str] = None,
):
    print(f"Merge model {model_name} with {num_average_groups} group, {dominant} dominant + {similarity_base} grouping + zipit {mode} merge, evaluate on {task}")

    eval_ppl = (task == "minipile")
    tokenizer = AutoTokenizer.from_pretrained("Qwen/Qwen1.5-MoE-A2.7B-Chat")
    tokenizer.pad_token_id = tokenizer.eos_token_id
    model = Qwen2MoeForCausalLM.from_pretrained(
        "Qwen/Qwen1.5-MoE-A2.7B-Chat",
        torch_dtype=torch.float16, device_map="auto"
    )
    if model_name != "Qwen/Qwen1.5-MoE-A2.7B-Chat":
        model.load_state_dict(torch.load(model_name))
    model.eval()

    # dataloader_for_merging = get_minipile_dataloder(
    #     tokenizer=tokenizer,
    #     block_size=512,
    #     batch_size=1,
    #     subset_ratio=0.1,
    # )
<<<<<<< HEAD
=======

>>>>>>> e315cc61
    if merge != "no":
        dataloader_for_merging = get_calib_dataloder(
            dataset="c4",
            tokenizer=tokenizer,
            max_block_size=2048,
            n_blocks_for_stat=n_sentences, # 128, reduce size to avoid OOM
            batch_size=train_batch_size,
            num_workers=4,
        )

    # MC-SMoE!
    if merge != "no":
        print(f"[MC-SMoE] Merging into average {num_average_groups} groups...")
        grouper = ExpertsGrouperForQwen2MoE(config=model.config, similarity_base=similarity_base)
        grouper.compute_all_similarities(model, dataloader_for_merging)
        
        if dominant == "random":
            grouper.group_experts_randomly(num_groups=num_average_groups)
            # Freq-merge
            model = merge_by_groups_with_usage_weighted(
                model, grouper=grouper, merging_layers=list(range(0, model.config.num_hidden_layers))
            )
        elif dominant == "frequency":
            grouper.compute_all_usages(model, dataloader_for_merging)
            dom_experts = grouper.group_experts_globally_from_dominant_experts(
                num_average_groups=num_average_groups, merging_layers=list(range(0, model.config.num_hidden_layers))
            )
            if merge == "freq":
                model = merge_by_groups_with_usage_weighted(
                    model, grouper=grouper, merging_layers=list(range(0, model.config.num_hidden_layers))
                )
            else:
                model = merge_by_groups_within_and_across_models(
                    qwen_model=model,
                    grouper=grouper,
                    dataloader=dataloader_for_merging,
                    mode=mode,
                    dominant_alone=False,
                    usage_weighted=False
                )
        elif dominant == "knowledge":
            model = grouper.all_in_one_knowledge_dominant(
                model=model, 
                dataloader=dataloader_for_merging, 
                mode=mode,
                num_groups=num_average_groups,
            )
            dom_experts = grouper.core_experts
        else:
            raise ValueError(f"Unknown dominant type: {dominant}")
        


        print(f"[MC-SMoE] ========= Grouping results ========= ")
        for name, state in grouper.group_state_dict().items():
            if dom_experts is None:
                print(f"Group {name}: {state.tolist()}")
            else:
                print(f"Group {name}: {state.tolist()} (DOMs are {dom_experts[name]})")

        del grouper

        print("[MC-SMoE] Number of parameters after merging:", model.num_parameters())
        if not os.path.exists(output_path):
            os.makedirs(output_path)
        torch.save(model.state_dict(), output_path+"/model.pth")

    if eval_ppl:
        evaluate_minipile_perplexity(
            model, tokenizer=tokenizer, batch_size=eval_batch_size, log=True
        )
    elif isinstance(task, str):
        evaluate_fewshot(
            model, tokenizer=tokenizer, task=task, num_fewshot=num_fewshot, output_path=output_path, eval_batch_size=eval_batch_size, log=True
        )
    else:
<<<<<<< HEAD
        tasks = ["winogrande", "arc_challenge", "arc_easy", "boolq", "hellaswag", "mmlu", "openbookqa", "rte"]
        eval_batch_sizes = [32, 32, 32, 16, 32, 16, 32, 32]
        for t in task:
=======
        tasks = ["winogrande" , "arc_challenge", "arc_easy", "boolq", "hellaswag", "mmlu", "openbookqa", "rte"]
        eval_size = [32, 32, 32, 16, 32, 12, 32, 32]
        for i, t in enumerate(task):
>>>>>>> e315cc61
            evaluate_fewshot(
                model, tokenizer=tokenizer, task=t, num_fewshot=num_fewshot, eval_batch_size=eval_size[i], output_path=result_path, log=True
            )


if __name__ == "__main__":
    Fire(evaluate_mcsmoe)<|MERGE_RESOLUTION|>--- conflicted
+++ resolved
@@ -50,10 +50,7 @@
     #     batch_size=1,
     #     subset_ratio=0.1,
     # )
-<<<<<<< HEAD
-=======
 
->>>>>>> e315cc61
     if merge != "no":
         dataloader_for_merging = get_calib_dataloder(
             dataset="c4",
@@ -130,15 +127,9 @@
             model, tokenizer=tokenizer, task=task, num_fewshot=num_fewshot, output_path=output_path, eval_batch_size=eval_batch_size, log=True
         )
     else:
-<<<<<<< HEAD
-        tasks = ["winogrande", "arc_challenge", "arc_easy", "boolq", "hellaswag", "mmlu", "openbookqa", "rte"]
-        eval_batch_sizes = [32, 32, 32, 16, 32, 16, 32, 32]
-        for t in task:
-=======
         tasks = ["winogrande" , "arc_challenge", "arc_easy", "boolq", "hellaswag", "mmlu", "openbookqa", "rte"]
         eval_size = [32, 32, 32, 16, 32, 12, 32, 32]
         for i, t in enumerate(task):
->>>>>>> e315cc61
             evaluate_fewshot(
                 model, tokenizer=tokenizer, task=t, num_fewshot=num_fewshot, eval_batch_size=eval_size[i], output_path=result_path, log=True
             )
