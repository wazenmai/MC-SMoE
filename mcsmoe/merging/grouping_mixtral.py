--- conflicted
+++ resolved
@@ -1234,12 +1234,7 @@
     print(f"Collect activations with batch size {mini_batch_size} with original data length {forwarded_hidden_states.shape[0]}")
     
     randperm_indices = torch.randperm(forwarded_hidden_states.shape[0])
-<<<<<<< HEAD
     forwarded_hidden_states = forwarded_hidden_states[randperm_indices[:50000]]
-=======
-    forwarded_hidden_states = forwarded_hidden_states[randperm_indices[:50000]] # token * hidden_size = 50000 * 14336
-    forwarded_hidden_states = forwarded_hidden_states # .cuda()
->>>>>>> bc287a18
     concat_ffn = concat_ffn.eval().to(forwarded_hidden_states.device)
     
 
