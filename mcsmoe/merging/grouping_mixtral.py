--- conflicted
+++ resolved
@@ -50,15 +50,10 @@
         self.d_model = config.hidden_size
         self.d_ff = config.intermediate_size
         self.topk = config.num_experts_per_tok
-<<<<<<< HEAD
         self.sparse_layer_indices = list(range(start_layer, config.num_hidden_layers))
         self.group_limit = group_limit
         self.data_limit = data_limit
 
-=======
-        self.sparse_layer_indices = list(range(0, config.num_hidden_layers))
-        # self.sparse_layer_indices = [config.num_hidden_layers - 1]
->>>>>>> e315cc61
         self.similarity_fn = SIMILARITY_MAPPING_FUNCTION[similarity_fn]
         self.similarity_base = similarity_base
         self._group_state_dict = None
@@ -615,13 +610,6 @@
             model: MixtralForCausalLM,
             dataloader: DataLoader = None
     ):
-<<<<<<< HEAD
-=======
-        # if os.path.exists(f"{self.similarity_base}-similarity.pkl"):
-        #     with open(f"{self.similarity_base}-similarity.pkl", "rb") as f:
-        #         self._similarity_state_dict = pickle.load(f)
-        #     return
->>>>>>> e315cc61
         similarity_list = ["weight", "router-weight", "router-logits", "expert-output"]
         if self.similarity_base not in similarity_list and dataloader is None:
             raise ValueError(
@@ -639,11 +627,6 @@
             self._compute_all_similarities_by_expert_inputs_abs(model, dataloader)
         else:
             raise NotImplementedError
-<<<<<<< HEAD
-=======
-        # with open(f"{self.similarity_base}-similarity.pkl", "wb") as f:
-        #     pickle.dump(self._similarity_state_dict, f)
->>>>>>> e315cc61
     
     def compute_similarities_layerwise(
         self,
@@ -666,11 +649,7 @@
             self._compute_layer_similarities_by_expert_outputs(model, dataloader, layer_idx)
         else:
             raise NotImplementedError
-<<<<<<< HEAD
-      
-=======
-
->>>>>>> e315cc61
+
     def _compute_all_similarities_by_weight(self, state_dict: Dict[str, torch.Tensor]):
         for layer_idx in tqdm(self.sparse_layer_indices, desc="[MC-SMoE] Computing similarities by weight..."):
             ffn_name = f"model.layers.{layer_idx}.block_sparse_moe"
@@ -1455,11 +1434,6 @@
     act = torch.nn.SiLU()
 
     _device = ffn_list[0].w1.weight.device
-<<<<<<< HEAD
-=======
-    randperm_indices = torch.randperm(forwarded_hidden_states.shape[0])
-    forwarded_hidden_states = forwarded_hidden_states[randperm_indices[:30000]]
->>>>>>> e315cc61
     forwarded_hidden_states = forwarded_hidden_states.to(_device)
     print(f"Data shape: {forwarded_hidden_states.shape}, temp_dim: {temp_dim}, target_dim: {d_ff}")
 
@@ -1527,11 +1501,7 @@
     
     permutation_matrix = torch.eye(d_ff, temp_dim).to(_device).to(torch.float16)
     for i in range(d_ff):
-<<<<<<< HEAD
         for j in range(corr_matrix.shape[1]):
-=======
-        for j in range(corr_matrix):
->>>>>>> e315cc61
             index_in_this_group = (group_indexes[j] == i).nonzero().squeeze() + d_ff * (i + 1)
             permutation_matrix[i, index_in_this_group] = 1
     permutation_matrix = torch.div(permutation_matrix, torch.sum(permutation_matrix, dim=1, keepdim=True))
@@ -1554,11 +1524,6 @@
         ffn_list[0], ffn_list[dominant_index] = ffn_list[dominant_index], ffn_list[0]
 
     _device = ffn_list[0].w1.weight.device
-<<<<<<< HEAD
-=======
-    randperm_indices = torch.randperm(forwarded_hidden_states.shape[0])
-    forwarded_hidden_states = forwarded_hidden_states[randperm_indices[:50000]]
->>>>>>> e315cc61
     forwarded_hidden_states = forwarded_hidden_states.to(_device)
     print(f"Data shape: {forwarded_hidden_states.shape}, temp_dim: {d_ff * num_ffn}, target_dim: {d_ff}, dominant_index: {dominant_index}")
     # Compute Permutation Matrix for w1 and w3
@@ -1846,27 +1811,14 @@
 
     # moe.expert_dict = {} # org expert idx: new expert idx
     input_weight = None
-<<<<<<< HEAD
-
-=======
-#     torch.cuda.memory._record_memory_history(
-#         enabled="all",
-#         context="all",
-#         stacks="all",
-#    )
->>>>>>> e315cc61
+
     # p = 0
     for label in group_labels.unique():
         expert_indices = torch.where(group_labels == label)[0]
         print(f"\nGroup {label}: {expert_indices}")
-<<<<<<< HEAD
         print("core_expert_indices: ", core_expert_indices)
         core_expert_index = [i for i, idx in enumerate(expert_indices) if idx in core_expert_indices]
-
-=======
-        core_expert_index = [i for i, idx in enumerate(expert_indices) if idx in core_expert_indices]
         zipit_st = time.time()
->>>>>>> e315cc61
         if dominant_alone:
             group_core_expert_indices = torch.stack([
                 idx for idx in expert_indices if idx in core_expert_indices
@@ -1931,17 +1883,12 @@
             if len(expert_indices) == 1:
                 merged_expert = moe.experts[expert_indices[0]]
             else:
-<<<<<<< HEAD
                 if mode == "knowledge":
                     merged_expert = _merge_mixtral_moe_by_knowledge_weight(
                         ffn_list=[moe.experts[expert_idx] for expert_idx in expert_indices],
                         knowledge_weight=moe_scores[expert_indices],
                     )
                 elif mode == "update":
-=======
-                if mode == "update":
-                    print("_merge_moe_experts_by_zipit")
->>>>>>> e315cc61
                     merged_expert = _merge_moe_experts_by_zipit(
                         ffn_list=[moe.experts[expert_idx] for expert_idx in expert_indices],
                         forwarded_hidden_states=group_forwarded_hidden_states,
@@ -1950,10 +1897,6 @@
                         input_weight=input_weight,
                     )
                 elif mode == "dom-group":
-<<<<<<< HEAD
-=======
-                    print("_merge_moe_experts_with_dominant")
->>>>>>> e315cc61
                     merged_expert = _merge_moe_experts_with_dominant(
                         ffn_list=[moe.experts[expert_idx] for expert_idx in expert_indices],
                         forwarded_hidden_states=group_forwarded_hidden_states,
@@ -1962,12 +1905,7 @@
                         input_weight=input_weight,
                         dominant_index=core_expert_index[0],
                     )
-<<<<<<< HEAD
                 else: # zipit-normal, activation-with-router-logits, input-weight
-=======
-                else:
-                    print("_merge_mixtral_moe_by_activation_matching_within_and_across_model")
->>>>>>> e315cc61
                     merged_expert = _merge_mixtral_moe_by_activation_matching_within_and_across_models(
                         ffn_list=[moe.experts[expert_idx] for expert_idx in expert_indices],
                         forwarded_hidden_states=group_forwarded_hidden_states,
@@ -1975,47 +1913,22 @@
                         average_coefs=usage_frequencies[expert_indices].tolist() if usage_frequencies is not None else None,
                         input_weight=input_weight,
                     )
-<<<<<<< HEAD
             print(torch.cuda.memory_summary())
                 
         # moe.experts[expert_indices[0].item()].w1.weight.copy_(merged_expert.w1.weight)
         # moe.experts[expert_indices[0].item()].w2.weight.copy_(merged_expert.w2.weight)
         # moe.experts[expert_indices[0].item()].w3.weight.copy_(merged_expert.w3.weight)
-=======
-        moe.experts[expert_indices[0].item()].w1.weight.copy_(merged_expert.w1.weight)
-        moe.experts[expert_indices[0].item()].w2.weight.copy_(merged_expert.w2.weight)
-        moe.experts[expert_indices[0].item()].w3.weight.copy_(merged_expert.w3.weight)
->>>>>>> e315cc61
         
         # moe.expert_dict[expert_indices[0].item()] = expert_indices[0].item()
 
         for expert_idx in expert_indices[1:]:
             # Binding merged experts to the first of them
-<<<<<<< HEAD
             moe.experts[expert_idx] = moe.experts[expert_indices[0]]
             # moe.expert_dict[expert_idx.item()] = expert_indices[0].item()
             # moe.experts[expert_idx.item()] = None
+        print(f"Merging takes {time.time() - zipit_st:.2f}s")
     # print(moe.expert_dict)
     # moe.forward = MethodType(merged_moe_forward, moe)
-=======
-            # moe.experts[expert_idx] = moe.experts[expert_indices[0]]
-            moe.expert_dict[expert_idx.item()] = expert_indices[0].item()
-            moe.experts[expert_idx.item()] = None
-        print(f"Merging takes {time.time() - zipit_st:.2f}s")
-        
-        # try:
-        #     torch.cuda.memory._dump_snapshot(f"activation_{p}.pickle")
-        # except Exception as e:
-        #     print(f"Failed to capture memory snapshot {e}")
-        # p += 1
-
-    # Stop recording memory snapshot history.
-    # torch.cuda.memory._record_memory_history(enabled=None)
-    
-    print(moe.expert_dict)
-
-    moe.forward = MethodType(merged_moe_forward, moe)
->>>>>>> e315cc61
     return moe
 
 
@@ -2152,11 +2065,7 @@
                 data_limit=grouper.data_limit,
             )
             del layer_forwarded_hidden_states
-<<<<<<< HEAD
             hidden_states_list.clear()
-=======
-            # print(torch.cuda.memory_summary())
->>>>>>> e315cc61
             print(f"Layer {layer_idx} took {time.time() - _st:2f} seconds")
 
     
