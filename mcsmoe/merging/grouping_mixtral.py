import gc
import os
import pickle
import time
import sys
from copy import deepcopy
from pickle import dump
from types import MethodType
from typing import Dict, List, Optional, Tuple

import torch
from torch.nn import functional as F
from torch.utils.data import DataLoader
from tqdm import tqdm
from transformers import MixtralForCausalLM, MixtralConfig
from transformers.models.mixtral.modeling_mixtral import MixtralSparseMoeBlock, MixtralBlockSparseTop2MLP

from .utils import generate_random_group_labels
from mcsmoe.utils.constants import FP32_EPS
from mcsmoe.models.mixtral import merged_moe_forward

SIMILARITY_MAPPING_FUNCTION = {
    "cosine": lambda x, y: (F.cosine_similarity(x, y, dim=-1, eps=FP32_EPS) + 1).item() / 2,
    "mse": lambda x, y: 1 / (1 + 0.1 * torch.log(F.mse_loss(x, y, reduction="sum"))).item(),
}

LEGAL_SIMILARITY_BASES = ["weight", "feature", "feature.abs", "weight-feature", "gradient", "weight-gradient",
                          "router-logits", "router-weight", "router-weight-feature", "mse", "random",
                          "feature-correlation.lsa", "feature-correlation.max", "expert-output"]

class ExpertsGrouperForMixtral(object):
    def __init__(
            self,
            config: MixtralConfig,
            similarity_fn: str = "cosine",
            similarity_base: str = "router-logits",
    ):
        if similarity_fn not in SIMILARITY_MAPPING_FUNCTION:
            raise ValueError(
                f"[MC-SMoE]similarity_fn should be one of {SIMILARITY_MAPPING_FUNCTION.keys()}, got {similarity_fn} instead."
            )
        if similarity_base not in LEGAL_SIMILARITY_BASES:
            raise ValueError(
                f"[MC-SMoE] similarity_base should be one of {LEGAL_SIMILARITY_BASES}, got {similarity_base} instead.")

        self.num_experts = config.num_local_experts
        self.d_model = config.hidden_size
        self.d_ff = config.intermediate_size
        self.topk = config.num_experts_per_tok
        self.sparse_layer_indices = list(range(0, config.num_hidden_layers))
        # self.sparse_layer_indices = [config.num_hidden_layers - 1]
        self.similarity_fn = SIMILARITY_MAPPING_FUNCTION[similarity_fn]
        self.similarity_base = similarity_base
        self._group_state_dict = None
        self._similarity_state_dict = None
        self._usage_frequency_state_dict = None
        self.moe_scores = None
        self.reset_all()

    def reset_all(self):
        if self.similarity_base == "mse":
            self.similarity_fn = SIMILARITY_MAPPING_FUNCTION["mse"]
            print("[MC-SMoE]Set similarity_fn to mse for mse similarity_base.")
        self._group_state_dict = dict()
        self._similarity_state_dict = dict()
        self._usage_frequency_state_dict = dict()
        self.moe_scores = torch.zeros(len(self.sparse_layer_indices), self.num_experts, self.d_ff)
        # Similarity range: [0, 2]
        for layer_idx in self.sparse_layer_indices:
            ffn_name = f"model.layers.{layer_idx}.block_sparse_moe"
            self._group_state_dict[ffn_name] = torch.arange(self.num_experts, device="cpu")
            self._similarity_state_dict[ffn_name] = torch.zeros(
                (self.num_experts, self.num_experts), device="cpu") + torch.eye(self.num_experts, device="cpu")
            self._usage_frequency_state_dict[ffn_name] = torch.zeros(self.num_experts, device="cpu")

    def similarity_state_dict(self) -> Dict[str, torch.Tensor]:
        return deepcopy(self._similarity_state_dict)

    def group_state_dict(self) -> Dict[str, torch.LongTensor]:
        return deepcopy(self._group_state_dict)

    def usage_frequency_state_dict(self) -> Dict[str, torch.Tensor]:
        return deepcopy(self._usage_frequency_state_dict)

    def save_similarity(self, mlp_name: str, i: int, j: int, similarity: float):
        self._similarity_state_dict[mlp_name][i, j] = similarity
        self._similarity_state_dict[mlp_name][j, i] = similarity

    def get_similarity(self, mlp_name: str, i: int, j: int) -> float:
        return self._similarity_state_dict[mlp_name][i, j].item()

    def get_similarity_matrix(self, mlp_name: str) -> torch.Tensor:
        return deepcopy(self._similarity_state_dict[mlp_name])

    def save_group_state_dict(self, save_dir: str):
        if not os.path.exists(save_dir):
            os.makedirs(save_dir)
        torch.save(self._group_state_dict, os.path.join(save_dir, "group_state_dict.pt"))

    def load_group_state_dict(self, load_dir: str):
        self._group_state_dict = torch.load(os.path.join(load_dir, "group_state_dict.pt"))

    def _get_moe_activation(self, name):
        def hook(model, input, output):
            self.activations[name] = input[0].detach().reshape(
                -1, self.d_model)  # of shape (batch_size*sequence_length, hidden_size)
        return hook

    def _assign_num_groups_per_layer(
            self,
            num_average_groups: int,
            merging_layers: List[int],
    ) -> Dict[str, int]:
        num_grouping_layers = len(merging_layers)
        total_num_groups = num_average_groups * num_grouping_layers + self.num_experts * (
                len(self.sparse_layer_indices) - num_grouping_layers
        )
        all_usage_frequency = []
        usage_frequency_dict = deepcopy(self._usage_frequency_state_dict)
        for i, layer_idx in enumerate(self.sparse_layer_indices):
            ffn_name = f"model.layers.{layer_idx}.block_sparse_moe"

            # 1. Experts in the excluded layers are always not merged.
            if layer_idx not in merging_layers:
                usage_frequency_dict[ffn_name] = torch.ones_like(usage_frequency_dict[ffn_name])

            # 2. Each layer must have at least one group, set the most used expert in a layer to frequency 1.
            max_usage_index = torch.argmax(usage_frequency_dict[ffn_name])
            usage_frequency_dict[ffn_name][max_usage_index] = 1.0

            # 3. Collect all usage frequency.
            all_usage_frequency.append(usage_frequency_dict[ffn_name])

        all_usage_frequency = torch.cat(all_usage_frequency, dim=0)
        sorted_usage_frequency, sorted_indices = torch.sort(all_usage_frequency, descending=True)
        num_groups_per_layer = dict()

        # Note: When threshold is 0.0, the actual number of groups is smaller than total_num_groups.
        if num_average_groups == self.num_experts:
            total_num_groups = total_num_groups - 1
        frequency_threshold = sorted_usage_frequency[total_num_groups]
        print(f"[MC-SMoE] Frequency threshold: {frequency_threshold}")

        if frequency_threshold == 1.0:
            raise ValueError("[MC-SMoE] The number of groups is too large, please reduce the number of groups.")

        for i, layer_idx in enumerate(self.sparse_layer_indices):
            ffn_name = f"model.layers.{layer_idx}.block_sparse_moe"
            num_groups_per_layer[ffn_name] = torch.sum(
                (usage_frequency_dict[ffn_name] > frequency_threshold).long()
            ).item()

        return num_groups_per_layer

    def group_experts_randomly(
        self,
        num_groups: int,
    ):
        for layer_idx in tqdm(self.sparse_layer_indices,
                              desc=f"Randomly merging experts into {num_groups} clusters"):
            ffn_name = f"model.layers.{layer_idx}.block_sparse_moe"
            group_labels = generate_random_group_labels(self.num_experts, num_groups)
            self._group_state_dict[ffn_name] = group_labels
    
    def group_experts_globally_from_dominant_experts(
            self,
            num_average_groups: int,
            merging_layers: List[int],
    ) -> Dict[str, List[int]]:
        """
        Globally group experts into clusters by routing-guided clustering, each layer will have different number of
         clusters. The total number of clusters is determined by num_average_groups.

        Parameters
        ----------
        num_average_groups: int
            The average number of clusters for all layers.
        merging_layers: List[int]
            The layers of decoder that are excluded from merging.

        Returns
        -------
        core_experts: Dict[str, List[int]]
            The core experts of each cluster
        """

        # 1. Assign num_groups respectively for each layer according to num_average_groups
        num_groups_per_layer = self._assign_num_groups_per_layer(
            num_average_groups, merging_layers
        )
        print(f"[MC-SMoE] Number of groups per layer: {num_groups_per_layer}")

        # 2. Group experts into clusters for each layer
        dom_experts = dict()
        for layer_idx in tqdm(
                self.sparse_layer_indices,
                desc=f"[MC-SMoE] Globally grouping experts into average {num_average_groups} clusters"
        ):
            ffn_name = f"model.layers.{layer_idx}.block_sparse_moe"
            num_groups = num_groups_per_layer[ffn_name]
            indices_sorted_by_usage = torch.argsort(self._usage_frequency_state_dict[ffn_name], descending=True)
            # 1 Assign top-K most-used experts with label 0 to K-1 respectively
            core_expert_indices = indices_sorted_by_usage[:num_groups]
            dom_experts[ffn_name] = core_expert_indices.tolist()
            for i in range(num_groups):
                self._group_state_dict[ffn_name][indices_sorted_by_usage[i]] = i

            # 2 Assign left unassigned experts to the cluster with the most similar core
            similarity_matrix = self.get_similarity_matrix(ffn_name)
            print(similarity_matrix)
            for i in range(num_groups, self.num_experts):
                # Find the most similar core
                most_similar_core = core_expert_indices[
                    torch.argmax(similarity_matrix[i, core_expert_indices])
                ]
                most_similar_group_label = self._group_state_dict[ffn_name][most_similar_core]
                self._group_state_dict[ffn_name][i] = most_similar_group_label

        return dom_experts
    
    
    def group_experts_layerwise_by_freq(
        self,
        num_groups: int,
    ) -> Dict[str, List[int]]:
        core_experts = dict()
        for layer_idx in tqdm(self.sparse_layer_indices, desc=f"Grouping experts layerwise by frequency"):
            moe_name = f"model.layers.{layer_idx}.block_sparse_moe"
            indices_sorted_by_usage = torch.argsort(self._usage_frequency_state_dict[moe_name], descending=True)
            core_expert_indices = indices_sorted_by_usage[:num_groups]
            core_experts[moe_name] = core_expert_indices.tolist()
            for i in range(num_groups):
                self._group_state_dict[moe__name][core_expert_indices[i]] = i
            similarity_matrix = self.get_similarity_matrix(moe_name)
            for i in range(num_groups, self.num_experts):
                most_similar_core = core_expert_indices[
                    torch.argmax(similarity_matrix[i, core_expert_indices])
                ]
                most_similar_group_label = self._group_state_dict[moe_name][most_similar_core]
                self._group_state_dict[moe_name][i] = most_similar_group_label
        return core_experts
    


    #TODO: group_experts_by_knowledge_layerwise
    #TODO: group_experts_by_knowledge_globally
    
    def group_experts_by_knowledge_layerwise(
            self,
            model: MixtralForCausalLM,
            dataloader: DataLoader,
            num_groups: int,
    ) -> Dict[str, List[int]]:
        # 1. Use knowledge to choose 'num_groups' dominant experts (in that layer)
        # 2. Use similarity_fn to calculate similarity of left experts

        # moe_scores = self.compute_knowledge(model, dataloader)

        core_experts = dict()
        for idx, layer_idx in enumerate(self.sparse_layer_indices):
            moe_name = f"model.layers.{layer_idx}.block_sparse_moe"
            group_member_count = torch.zeros(num_groups)
            indices_sorted_by_kl = torch.argsort(self.moe_scores[idx], descending=True).cpu()
            core_expert_indices = indices_sorted_by_kl[:num_groups]
            core_experts[moe_name] = core_expert_indices.tolist()
            for i in range(num_groups):
                self._group_state_dict[moe_name][core_expert_indices[i]] = i
                group_member_count[i] += 1
            similarity_matrix = self.get_similarity_matrix(moe_name)
            for i in range(num_groups, self.num_experts):
                most_similar_core = core_expert_indices[
                    torch.argmax(similarity_matrix[i, core_expert_indices])
                ]
                most_similar_group_label = self._group_state_dict[moe_name][most_similar_core]
                self._group_state_dict[moe_name][i] = most_similar_group_label
                group_member_count[most_similar_group_label] += 1
                if group_member_count[self._group_state_dict[moe_name][i]] >= self.num_experts:
                    # if len(core_expert_indices) == 1:
                    #     raise ValueError(
                    #         f"[Merging]The number of groups at layer {layer_idx} is too small!"
                    #     )
                    # Kick out the filled group as well as its core, by pop the core from core_experts
                    core_index = torch.argmax(similarity_matrix[i, core_expert_indices])
                    core_expert_indices = torch.cat(
                        [core_expert_indices[:core_index], core_expert_indices[core_index + 1:]]
                    )
        return core_experts


    def compute_knowledge(
            self,
            model: MixtralForCausalLM,
            dataloader: DataLoader,
            lam_pred: Optional[float] = 1.0,
            lam_rep: Optional[float] = 1e-5,
            T: Optional[float] = 2,
    ):
        # 1. Initialization
        model.eval()
        for name, p in model.named_parameters():
            if p.requires_grad_:
                p.requires_grad_(False)
        num_sparse_layer = len(self.sparse_layer_indices)
        moe_pred_kl = torch.zeros(num_sparse_layer, self.num_experts, self.d_ff).cuda()
        moe_rep_kl = torch.zeros(num_sparse_layer, self.num_experts, self.d_ff).cuda()
        moe_masks = torch.ones(num_sparse_layer, self.num_experts, self.d_ff, dtype=torch.float16).cuda()
        moe_masks.requires_grad_(True)

        handles = []
        _inputs = {}

        def apply_mask(module, _mask):
            # applying masks to the input to compute gradients
            def masking(_, i):
                return _mask * i[0]

            handle = module.register_forward_pre_hook(masking)
            return handle
        
        def hijack(module, _list, _hijack_input, _stop_forward=False):
            # if _stop_forward=True, then it raise error after forwarding the module
            if _hijack_input:
                def input_hook(_, inputs, __):
                    _list.append(inputs[0].detach().cpu()) # .clone().data
                    if _stop_forward:
                        raise StopFowardException

                handle = module.register_forward_hook(input_hook)
            return handle

        # 2. Register hook function
        for i, layer_idx in enumerate(self.sparse_layer_indices):
            experts = model.model.layers[layer_idx].block_sparse_moe.experts
            _inputs[layer_idx] = {}
            for e in range(self.num_experts):
                # Apply layer mask
                handles.append(
                    apply_mask(experts[e].w2, moe_masks[i][e])
                )
                # Apply input hook
                _inputs[layer_idx][e] = []
                handles.append(
                    hijack(experts[e].w2, _inputs[layer_idx][e], _hijack_input=True)
                )
        
        # print(torch.cuda.memory_summary())
        
        # 3. Do forward and measure knowledge
        num_samples = 0
        for batch in tqdm(
            dataloader,
            desc=f"[Computing] Do forward and measure knowledge"
        ):
        # for b, batch in enumerate(dataloader):
            batch = {k: v.cuda() for k, v in batch.items()}
            att_mask = batch['attention_mask'].bool().reshape(-1)
            # print("att_mask: ", att_mask.shape)
            batch_samples = batch['attention_mask'].shape[0]
            num_samples += batch_samples
            outputs = model(**batch, output_router_logits=True)
            router_logits = outputs.router_logits

            pred = F.softmax(outputs.logits / T, dim=1).detach()
            kl_div = F.kl_div(
                input=F.log_softmax(outputs.logits / T, dim=1),
                target=pred,
                reduction="batchmean"
            )
            kl_div.backward()

            del outputs, pred, kl_div
            # torch.cuda.memory._dump_snapshot(f"snapshot_{num_samples}.pickle")

            # Measure amount of knowledge
            for i, layer_idx in enumerate(self.sparse_layer_indices):
                routing_weights = F.softmax(router_logits[layer_idx], dim=1, dtype=torch.float)
                routing_weights, selected_experts = torch.topk(routing_weights, self.topk, dim=-1)
                # print(f"selected_experts: {selected_experts.shape} {selected_experts}")
                expert_index = selected_experts[att_mask]
                del routing_weights, selected_experts
                # print(f"layer {layer}, selected_experts: {selected_experts}")
                
                for e in range(self.num_experts):
                    ### A. Encoder experts
                    # get feature
                    token_id = (expert_index == e).nonzero()
                    number_of_tokens = token_id.shape[0]
                    _features = _inputs[layer_idx][e][-1][:number_of_tokens].cuda()

                    # get weight and calculate representational knowledge
                    _weight = model.model.layers[layer_idx].block_sparse_moe.experts[e].w2.weight
                    moe_rep_kl[i][e] += ((_features ** 2).sum(dim=0) * (_weight ** 2).mean(dim=0)).data

                    # get gradient and calculate predictive knowledge
                    grad = moe_masks.grad[i][e]
                    moe_pred_kl[i][e] += (grad.detach() ** 2) * 0.5

                    del _inputs[layer_idx][e][-1], _features, _weight, grad
            moe_masks.grad = None
        
        # 4. Averaging score
        moe_pred_kl /= num_samples
        moe_rep_kl /= num_samples

        # 5. Compute score
        self.moe_scores = (moe_rep_kl * lam_rep + moe_pred_kl * lam_pred).mean(dim=2)

        for handle in handles:
            handle.remove()
        del _inputs, handles
    

    def compute_all_usages(
            self,
            model: MixtralForCausalLM,
            dataloader: DataLoader,
    ):
        model.eval()
        config = model.config
        for batch in tqdm(dataloader, desc=f"[MC-SMoE] Evaluating routing distribution"):
            batch = {k: v.cuda() for k, v in batch.items()}
            if "labels" in batch:
                # We don't need to compute loss here, so remove the labels
                batch.pop("labels")
            with torch.no_grad():
                outputs = model(**batch, output_router_logits=True)
            all_router_logits = outputs.router_logits
            all_router_logits = torch.stack(all_router_logits)  # of shape (num_hidden_layers, num_tokens, num_experts)
            selected_experts = torch.topk(all_router_logits, 2, dim=-1)[1].reshape(
                config.num_hidden_layers, -1
            )  # of shape (num_hidden_layers, num_tokens * 2)
            for layer_idx in self.sparse_layer_indices:
                ffn_name = f"model.layers.{layer_idx}.block_sparse_moe"
                unique, counts = torch.unique(selected_experts[layer_idx], return_counts=True)
                self._usage_frequency_state_dict[ffn_name][unique.cpu()] += counts.cpu()
        self._usage_frequency_state_dict = {
            k: v / torch.sum(v) for k, v in self._usage_frequency_state_dict.items()
        }

    def compute_all_similarities(
            self,
            model: MixtralForCausalLM,
            dataloader: DataLoader = None
    ):
        if os.path.exists(f"{self.similarity_base}-similarity.pkl"):
            with open(f"{self.similarity_base}-similarity.pkl", "rb") as f:
                self._similarity_state_dict = pickle.load(f)
            return
        similarity_list = ["weight", "router-weight", "router-logits", "expert-output"]
        if self.similarity_base not in similarity_list and dataloader is None:
            raise ValueError(
                "[MC-SMoE] `dataloader` should be provided when similarity_base is not 'weight' or 'router-weight'")
        model = model.eval()
        if self.similarity_base == "weight":
            self._compute_all_similarities_by_weight(model.state_dict())
        elif self.similarity_base == 'router-weight':
            self._compute_all_similarities_by_router_weight(model.state_dict())
        elif self.similarity_base == 'router-logits':
            self._compute_all_similarities_by_router_logits(model, dataloader)
        elif self.similarity_base == 'expert-output':
            self._compute_all_similarities_by_expert_outputs(model, dataloader)
        elif self.similarity_base == 'expert-input.abs':
            self._compute_all_similarities_by_expert_inputs_abs(model, dataloader)
        else:
            raise NotImplementedError
        with open(f"{self.similarity_base}-similarity.pkl", "wb") as f:
            pickle.dump(self._similarity_state_dict, f)
    
    def compute_similarities_layerwise(
        self,
        model: MixtralSparseMoeBlock,
        layer_idx: int,
        dataloader: DataLoader = None
    ):
        similarity_list = ["weight", "router-weight", "router-logits", "expert-output"]
        if self.similarity_base not in similarity_list and dataloader is None:
            raise ValueError(
                "[MC-SMoE] `dataloader` should be provided when similarity_base is not 'weight' or 'router-weight'")
        # model = model.eval()
        if self.similarity_base == "weight":
            self._compute_layer_similarities_by_weight(model.state_dict(), layer_idx)
        elif self.similarity_base == 'router-weight':
            self._compute_layer_similarities_by_router_weight(model.state_dict(), layer_idx)
        elif self.similarity_base == 'router-logits':
            self._compute_layer_similarities_by_router_logits(model, dataloader, layer_idx)
        elif self.similarity_base == 'expert-output':
            self._compute_layer_similarities_by_expert_outputs(model, dataloader, layer_idx)
        else:
            raise NotImplementedError

    def _compute_all_similarities_by_weight(self, state_dict: Dict[str, torch.Tensor]):
        for layer_idx in tqdm(self.sparse_layer_indices, desc="[MC-SMoE]  Computing similarities by weight..."):
            ffn_name = f"model.layers.{layer_idx}.block_sparse_moe"
            for i in range(self.num_experts):
                for j in range(i + 1, self.num_experts):
                    i_flat = torch.cat(
                        [state_dict[f"{ffn_name}.experts.{i}.w1.weight"].flatten(),
                         state_dict[f"{ffn_name}.experts.{i}.w2.weight"].flatten(),
                         state_dict[f"{ffn_name}.experts.{i}.w3.weight"].flatten()],
                        dim=0
                    )
                    j_flat = torch.cat(
                        [state_dict[f"{ffn_name}.experts.{j}.w1.weight"].flatten(),
                         state_dict[f"{ffn_name}.experts.{j}.w2.weight"].flatten(),
                         state_dict[f"{ffn_name}.experts.{j}.w3.weight"].flatten()],
                        dim=0
                    )
                    similarity = self.similarity_fn(i_flat, j_flat)
                    self.save_similarity(ffn_name, i, j, similarity)

    def _compute_all_similarities_by_router_weight(self, state_dict: Dict[str, torch.Tensor]):
        for layer_idx in tqdm(self.sparse_layer_indices, desc="[MC-SMoE] Computing similarities by router rows..."):
            ffn_name = f"model.layers.{layer_idx}.block_sparse_moe"
            for i in range(self.num_experts):
                for j in range(i + 1, self.num_experts):
                    i_flat = state_dict[f"{ffn_name}.gate.weight"][i]
                    j_flat = state_dict[f"{ffn_name}.gate.weight"][j]
                    similarity = self.similarity_fn(i_flat, j_flat)
                    self.save_similarity(ffn_name, i, j, similarity)

    def _compute_all_similarities_by_router_logits(self, model: MixtralForCausalLM, dataloader: DataLoader):
        model.eval()
        all_router_logits = []
        for batch in tqdm(dataloader, desc=f"[MC-SMoE] Running inference to get routing logits"):
            batch = {k: v.cuda() for k, v in batch.items()}
            if "labels" in batch:
                # We don't need to compute loss here, so remove the labels
                batch.pop("labels")
            with torch.no_grad():
                outputs = model(**batch, output_router_logits=True)
            batch_router_logits = outputs.router_logits
            batch_router_logits = torch.stack(batch_router_logits)  # (num_hidden_layers, num_tokens, num_experts)
            all_router_logits.append(batch_router_logits)
            del outputs

        all_router_logits = torch.cat(all_router_logits, dim=1)  # (num_hidden_layers, *, num_experts)
        for layer_idx in tqdm(self.sparse_layer_indices, desc="[MC-SMoE] Computing similarities by router logits..."):
            ffn_name = f"model.layers.{layer_idx}.block_sparse_moe"
            layer_router_logits = all_router_logits[layer_idx].reshape(-1, self.num_experts)
            with torch.no_grad():
                for i in range(self.num_experts):
                    for j in range(i + 1, self.num_experts):
                        i_flat = layer_router_logits[:, i].flatten()
                        j_flat = layer_router_logits[:, j].flatten()
                        similarity = self.similarity_fn(i_flat, j_flat)
                        self.save_similarity(ffn_name, i, j, similarity)
    
    def _compute_all_similarities_by_expert_outputs(self, model: MixtralForCausalLM, dataloader: DataLoader):
        model.eval()
        forwarded_hidden_states = {} # moe input
        handles = []
        def _get_activation_hook(name):
            def hook(module, input, output):
                forwarded_hidden_states[name].append(input[0].detach().reshape(-1, input[0].shape[-1])) # .cpu()
            return hook
        
        for layer_idx in tqdm(
                self.sparse_layer_indices,
                desc=f"[Merging]Registering forward hook..."
        ):
            ffn_name = f"model.layers.{layer_idx}.block_sparse_moe"
            forwarded_hidden_states[ffn_name] = []
            handles.append(model.model.layers[layer_idx].block_sparse_moe.register_forward_hook(
                _get_activation_hook(ffn_name))
            )

        for batch in tqdm(dataloader, desc=f"[MC-SMoE] Running inference to collect moe inputs"):
            batch = {k: v.cuda() for k, v in batch.items()}
            if "labels" in batch:
                # We don't need to compute loss here, so remove the labels
                batch.pop("labels")
            with torch.no_grad():
                outputs = model(**batch)
                del outputs
        
        for handle in handles:
            handle.remove()
        torch.cuda.empty_cache()

        for layer_idx in tqdm(self.sparse_layer_indices, desc="[MC-SMoE] Computing similarities by expert outputs..."):
            ffn_name = f"model.layers.{layer_idx}.block_sparse_moe"
            layer_input = torch.cat(forwarded_hidden_states[ffn_name]) # .cuda()
            expert_outputs = [] # (E, #T, D) -> average -> (E, D)
            with torch.no_grad():
                for i in range(self.num_experts):
                    expert_outputs.append(model.model.layers[layer_idx].block_sparse_moe.experts[i](layer_input).mean(dim=0))
                for i in range(self.num_experts):
                    for j in range(self.num_experts):
                        i_flat = expert_outputs[i].flatten()
                        j_flat = expert_outputs[j].flatten()
                        similarity = self.similarity_fn(i_flat, j_flat)
                        self.save_similarity(ffn_name, i, j, similarity)
            del layer_input
        torch.cuda.empty_cache()
        
    def _compute_all_similarities_by_expert_inputs_abs(self, model: MixtralForCausalLM, dataloader: DataLoader):
        self.activations = {} # get input of moe
        handles = []
        
        for layer_idx in tqdm(self.sparse_layer_indices, desc="[Merging]Registering forward hook..."):
            moe_name = f"model.layers.{layer_idx}.block_sparse_moe"
            handles.append(model.model.layers[layer_idx].block_sparse_moe.register_forward_hook(
                self._get_mlp_activation(moe_name))
            )
        
        batch = next(iter(dataloader))
        
        with torch.no_grad():
            outputs = model(**batch, output_router_logits=True)
        for layer_idx in tqdm(self.sparse_layer_indices, desc="[Merging]Computing similarities by expert-inputs.abs..."):
            moe_name = f"model.layers.{layer_idx}.block_sparse_moe"
            # router index of shape (batch_size*sequence_length)
            routing_weights = F.softmax(router_logits[layer_idx], dim=1, dtype=torch.float)
            routing_weights, router_expert_index = torch.topk(routing_weights, model.config.num_experts_per_tok, dim=-1)
            # features of shape (batch_size*sequence_length, hidden_size)
            features = self.activations[moe_name]
            with torch.no_grad():
                for i in range(self.num_experts):
                    for j in range(i + 1, self.num_experts):
                        i_index = []
                        j_index = []
                        for ind in range(feature.shape[0]):
                            if i in router_expert_index[ind]:
                                i_index.append(True)
                            else:
                                i_index.append(False)
                            if j in router_expert_index[ind]:
                                j_index.append(True)
                            else:
                                j_index.append(False)
                        i_flat = torch.mean(
                            features[i_index].abs(),
                            dim=0
                        )
                        if torch.isnan(i_flat).any():
                            i_flat = torch.zeros(self.d_model, device='cuda')
                        j_flat = torch.mean(
                            features[j_index].abs(),
                            dim=0
                        )
                        if torch.isnan(j_flat).any():
                            j_flat = torch.zeros(self.d_model, device='cuda')
                        similarity = self.similarity_fn(i_flat, j_flat)
                        self.save_similarity(moe_name, i, j, similarity)
        for handle in handles:
            handle.remove()
           
    def _compute_layer_similarities_by_weight(self, state_dict: Dict[str, torch.Tensor], layer_idx: int):
        ffn_name = f"model.layers.{layer_idx}.block_sparse_moe"
        for i in range(self.num_experts):
            for j in range(i + 1, self.num_experts):
                i_flat = torch.cat(
                    [state_dict[f"{ffn_name}.experts.{i}.w1.weight"].flatten(),
                        state_dict[f"{ffn_name}.experts.{i}.w2.weight"].flatten(),
                        state_dict[f"{ffn_name}.experts.{i}.w3.weight"].flatten()],
                    dim=0
                )
                j_flat = torch.cat(
                    [state_dict[f"{ffn_name}.experts.{j}.w1.weight"].flatten(),
                        state_dict[f"{ffn_name}.experts.{j}.w2.weight"].flatten(),
                        state_dict[f"{ffn_name}.experts.{j}.w3.weight"].flatten()],
                    dim=0
                )
                similarity = self.similarity_fn(i_flat, j_flat)
                self.save_similarity(ffn_name, i, j, similarity)

    def _compute_layer_similarities_by_router_weight(self, state_dict: Dict[str, torch.Tensor], layer_idx: int): pass

    def _compute_layer_similarities_by_router_logits(self, model: MixtralForCausalLM, layer_idx: int, dataloader: DataLoader): pass

    def _compute_layer_similarities_by_expert_outputs(self, model: MixtralForCausalLM, layer_idx: int, dataloader: DataLoader): pass

    
    def all_in_one_frequency_dominant(self): pass

    
    def all_in_one_knowledge_dominant(
            self, 
            model: MixtralForCausalLM, 
            dataloader: DataLoader, 
            mode: Optional[str] = "normal",
            num_groups: Optional[int] = 1,
            dominant_alone: Optional[bool] = False,
            usage_weighted: Optional[bool] = False,
            lam_pred: Optional[float] = 1.0,
            lam_rep: Optional[float] = 1e-5,
            T: Optional[float] = 2,
    ):
        # layer by layer compute similarity -> compute knowledge -> choose dominant by knowledge 
        # -> group experts by similarity -> zipit merge that specific layer
        
        forwarded_hidden_states = []
        core_experts = dict()
        kd_labels = []
        # TODO: collect kd outputs

        def _get_activation_hook(name):
            def hook(module, input, output):
                # forwarded_hidden_states[name].append(input[0].detach().cpu().reshape(-1, input[0].shape[-1]))
                forwarded_hidden_states.append(input[0].detach().cpu().reshape(-1, input[0].shape[-1]))
            return hook

        for layer_idx in self.sparse_layer_indices:
            _st = time.time()
            _device = model.model.layers[layer_idx].block_sparse_moe.experts[0].w2.weight.device
            moe_name = f"model.layers.{layer_idx}.block_sparse_moe"
            print(f"[Process-Start] === Layer {layer_idx} / {len(self.sparse_layer_indices)} -> {moe_name} ===")

            # STEP: 1. Compute similarity
            print(self._similarity_state_dict[moe_name])
            # self.compute_similarities_layerwise(model.model.layers[layer_idx].block_sparse_moe.state_dict(), layer_idx)
            
            # STEP: 2. Compute knowledge + Collect activation for zipit merging
            # 2.1 Initialization
            model.eval() # .cuda()
            for name, p in model.named_parameters():
                if p.requires_grad_:
                    p.requires_grad_(False)
            experts = model.model.layers[layer_idx].block_sparse_moe.experts
            _device = experts[0].w2.weight.device
            moe_pred_kl = torch.zeros(self.num_experts, self.d_ff).to(_device)
            moe_rep_kl = torch.zeros(self.num_experts, self.d_ff).to(_device)
            moe_masks = torch.ones(self.num_experts, self.d_ff, dtype=torch.float16).to(_device)
            moe_masks.requires_grad_(True)

            # Zipit variables
            router_indices = []
            router_weights = []

            handles = []
            _inputs = {}

            # 2.2 Register hook function
<<<<<<< HEAD
=======
            # experts = model.model.layers[layer_idx].block_sparse_moe.experts
>>>>>>> c2519ab7
            for e in range(self.num_experts):
                # Apply layer mask
                handles.append(
                    apply_mask(experts[e].w2, moe_masks[e])
                )
                # Apply input hook
                _inputs[e] = []
                handles.append(
                    hijack(experts[e].w2, _inputs[e], _hijack_input=True)
                )
            handles.append(model.model.layers[layer_idx].block_sparse_moe.register_forward_hook(
                _get_activation_hook(moe_name)
            ))

            # 2.3 Do forward and measure knowledge
            num_samples = 0
            num_tokens = 0
            _index = 0
            print("[Computing] Do forward and measure knowledge on batch ")
            for b, batch in enumerate(dataloader):
                print(b, end='')
                batch = {k: v.to(_device) for k, v in batch.items()}
                att_mask = batch['attention_mask'].bool().reshape(-1)
                batch_samples = batch['attention_mask'].shape[0]
                num_samples += batch_samples
                num_tokens += att_mask.sum().item()
                outputs = model(**batch, output_router_logits=True)
                router_logits = outputs.router_logits
                
                if layer_idx == self.sparse_layer_indices[0]:
                    pred = F.softmax(outputs.logits / T, dim=1).detach()
                    kd_labels.append(pred.cpu())
                else:
                    pred = kd_labels[_index:_index + batch_samples, :].to(_device)
                    _index += batch_samples
                kl_div = F.kl_div(
                    input=F.log_softmax(outputs.logits / T, dim=1),
                    target=pred,
                    reduction="batchmean"
                ) * (T ** 2)
<<<<<<< HEAD

                if kl_div > 10:
                    kl_div /= 100
=======
>>>>>>> c2519ab7

                if kl_div >= 100:
                    kl_div /= 100
                
                # if num_samples <= 1:
                #     print(torch.cuda.memory_summary())
                
                kl_div.backward()

                del outputs, pred, kl_div
                
                # if num_samples <= 1:
                #     print(torch.cuda.memory_summary())
                # torch.cuda.memory._dump_snapshot(f"snapshot_{num_samples}.pickle")

                # Measure amount of knowledge
                routing_weights = F.softmax(router_logits[layer_idx], dim=1, dtype=torch.float)
                routing_weights, selected_experts = torch.topk(routing_weights, model.config.num_experts_per_tok, dim=-1)
                router_indices.append(selected_experts)
                if mode == "activation-with-router-logits":
                    router_weights.append(routing_weights)
                expert_index = selected_experts[att_mask]
                del routing_weights, selected_experts
                for e in range(self.num_experts):
                    # get feature
                    token_id = (expert_index == e).nonzero()
                    number_of_tokens = token_id.shape[0]
                    _features = _inputs[e][-1][:number_of_tokens].to(torch.float32).to(_device)
                    # for dim1 in range(_features.shape[0]):
                    #     for dim2 in range(_features.shape[1]):
                    #         if _features[dim1][dim2] >= 1:
                    #             _features[dim1][dim2] = 0.9999

                    # get weight and calculate representational knowledge
                    _weight = model.model.layers[layer_idx].block_sparse_moe.experts[e].w2.weight
                    moe_rep_kl[e] += ((_features ** 2).sum(dim=0) * (_weight ** 2).mean(dim=0)).data

                    # get gradient and calculate predictive knowledge
                    grad = moe_masks.grad[e]
                    moe_pred_kl[e] += (grad.detach() ** 2) * 0.5
                    if layer_idx >= 2:
                        square = (_features ** 2)
                        temp = (_features ** 2).sum(dim=0)
                        if torch.isinf(temp).any():
                            dim = (temp == float('inf')).nonzero(as_tuple=True)[0]
                            print(f"inf dim: {e} {dim}")
                            print(f"f: {e} {dim} {_features.shape} {_features[:, dim]} max={torch.max(_features[:, dim])}")
                            print(f"square: {e} {dim} {square.shape} {square[:, dim]} max={torch.max(square[:, dim])} {square[:, dim[0]].sum(dim=0)}")
                            print(f"temp: {e} {temp.shape}")
                        # print(f"r: {e} {moe_rep_kl[e].shape} {moe_rep_kl[e]}")
                    # print(f"p: {e} {moe_pred_kl[e].shape} {moe_pred_kl[e]}")
                    del _inputs[e][-1], _features, _weight, grad

                moe_masks.grad = None
            
            # print(torch.cuda.memory_summary())
            # 2.4 Averaging score
            moe_pred_kl /= num_samples
            moe_rep_kl /= num_tokens

            print(f"moe_pred_kl: {num_samples} {moe_pred_kl.shape} {moe_pred_kl}")
            print(f"moe_rep_kl: {moe_rep_kl.shape} {moe_rep_kl}")

            # 2.5 Compute score
            moe_scores = (moe_rep_kl * lam_rep + moe_pred_kl * lam_pred).mean(dim=-1)
            print(f"\nmoe_scores: {moe_scores}")
            if layer_idx == self.sparse_layer_indices[0]:
                kd_labels = torch.cat(kd_labels, dim=0)
                print(f"kd_labels: {kd_labels.shape}")

            for handle in handles:
                handle.remove()
            del _inputs, handles

            
            # STEP: 3. Choose dominant experts by knowledge, group experts by similarity
            group_member_count = torch.zeros(num_groups)
            indices_sorted_by_kl = torch.argsort(moe_scores, descending=True).cpu()
            core_expert_indices = indices_sorted_by_kl[:num_groups]
            core_experts[moe_name] = core_expert_indices.tolist()
            for i in range(num_groups):
                self._group_state_dict[moe_name][core_expert_indices[i]] = i
                group_member_count[i] += 1
            similarity_matrix = self.get_similarity_matrix(moe_name)
            for i in range(num_groups, self.num_experts): # assign group label to left experts
                most_similar_core = core_expert_indices[
                    torch.argmax(similarity_matrix[i, core_expert_indices])
                ]
                most_similar_group_label = self._group_state_dict[moe_name][most_similar_core]
                self._group_state_dict[moe_name][i] = most_similar_group_label
                group_member_count[most_similar_group_label] += 1
                if group_member_count[self._group_state_dict[moe_name][i]] >= self.num_experts:
                    if len(core_expert_indices) == 1:
                        raise ValueError(
                            f"[Merging]The number of groups at layer {layer_idx} is too small!"
                        )
                    # Kick out the filled group as well as its core, by pop the core from core_experts
                    core_index = torch.argmax(similarity_matrix[i, core_expert_indices])
                    core_expert_indices = torch.cat(
                        [core_expert_indices[:core_index], core_expert_indices[core_index + 1:]]
                    )
            print(f"core expert: {core_experts[moe_name]}")
            
            # STEP: 4. Zipit Merge
            group_labels = self._group_state_dict[moe_name]
            layer_forwarded_hidden_states = tuple()
            for expert_idx in range(self.num_experts): # expert num
                hidden_states_list = []
                for i in range(len(dataloader)): # batch of data
                    batch_tensor = torch.tensor([False for _ in range(len(forwarded_hidden_states[i]))])
                    if mode == "activation-with-router-logits":
                        router_weight = []
                        for j in range(len(forwarded_hidden_states[i])): # one token
                            for r, ind in enumerate(router_indices[i][j]): # token's router-logits and expert-index
                                if expert_idx == ind:
                                    batch_tensor[j] = True
                                    router_weight.append(router_weights[i][j][r])
                        router_weight = torch.tensor(router_weight).unsqueeze(1).to(forwarded_hidden_states[i].dtype) # .cpu()
                        hidden_states_list.append(forwarded_hidden_states[i][batch_tensor] * router_weight)
                    else:
                        for j in range(len(forwarded_hidden_states[i])): # one token
                            if expert_idx in router_indices[i][j]:
                                batch_tensor[j] = True
                        hidden_states_list.append(forwarded_hidden_states[i][batch_tensor])
                layer_forwarded_hidden_states += (
                    torch.cat(hidden_states_list, dim=0),
                )
            model.model.layers[layer_idx].block_sparse_moe = _merge_moe_experts_within_and_across_models(
                moe=model.model.layers[layer_idx].block_sparse_moe,
                group_labels=group_labels,
                forwarded_hidden_states=layer_forwarded_hidden_states,
                dominant_alone=dominant_alone,
                mode=mode,
                core_expert_indices=core_experts[moe_name] if core_experts is not None else None,
                usage_frequencies=self._usage_frequency_state_dict[moe_name] if usage_weighted else None,
            )

            del layer_forwarded_hidden_states
            forwarded_hidden_states = []
            print(f"[Process-End] === Layer {layer_idx} / {len(self.sparse_layer_indices)}, {time.time() - _st:2f}s ===")
        
        self.core_experts = core_experts

        return model


    def prune_columns_then_merge_layerwise(
            self,
            model: MixtralForCausalLM,
            dataloader: DataLoader,
            num_groups: int,
            lam_pred: Optional[float] = 1.0,
            lam_rep: Optional[float] = 1e-5,
            T: Optional[float] = 2,
    ):
        # kprune to prune experts: collect knowledge and do mask search
        # merge experts by 最不相似的两个合并

        core_experts = dict()
        kd_labels = []
        ratio = self.num_experts // num_groups

        for layer_idx in self.sparse_layer_indices:
            moe_name = f"model.layers.{layer_idx}.block_sparse_moe"
            print(f"[Process-Start] ---------------- Layer {layer_idx} / {len(self.sparse_layer_indices)} ---------------- ")
            
            # 1. Compute knowledge

            model.eval() # .cuda()
            for name, p in model.named_parameters():
                p.requires_grad_(False)
            moe_pred_kl = torch.zeros(self.num_experts, self.d_ff).to(model.device)
            moe_rep_kl = torch.zeros(self.num_experts, self.d_ff).to(model.device)
            moe_masks = torch.ones(self.num_experts, self.d_ff, dtype=torch.float16).to(model.device)
            moe_masks.requires_grad_(True)

            handles = []
            _inputs = {}

            # Register hook function
            experts = model.model.layers[layer_idx].block_sparse_moe.experts
            for e in range(self.num_experts):
                # Apply layer mask
                handles.append(
                    apply_mask(experts[e].w2, moe_masks[e])
                )
                # Apply input hook
                _inputs[e] = []
                handles.append(
                    hijack(experts[e].w2, _inputs[e], _hijack_input=True)
                )
            
            # Do forward and measure knowledge
            num_samples = 0
            num_tokens = 0
            _index = 0
            print("[Computing] Do forward and measure knowledge on batch ")
            for b, batch in enumerate(dataloader):
                print(b, end='')
                batch = {k: v.cuda() for k, v in batch.items()}
                att_mask = batch['attention_mask'].bool().reshape(-1)
                batch_samples = batch['attention_mask'].shape[0]
                num_samples += batch_samples
                num_tokens += batch['attention_mask'].sum()
                outputs = model(**batch, output_router_logits=True)
                router_logits = outputs.router_logits

                if layer_idx == 0:
                    pred = F.softmax(outputs.logits / T, dim=1).detach()
                    kd_labels.append(pred.cpu())
                else:
                    pred = kd_labels[_index:_index + batch_samples, :].to(model.device)
                    _index += batch_samples
                kl_div = F.kl_div(
                    input=F.log_softmax(outputs.logits / T, dim=1),
                    target=pred,
                    reduction="batchmean"
                ) * (T ** 2)

                kl_div.backward()

                del outputs, pred, kl_div
                routing_weights = F.softmax(router_logits[layer_idx], dim=1, dtype=torch.float)
                routing_weights, selected_experts = torch.topk(routing_weights, model.config.num_experts_per_tok, dim=-1)
                expert_index = selected_experts[att_mask]
                del routing_weights, selected_experts
                for e in range(self.num_experts):
                    # get feature
                    token_id = (expert_index == e).nonzero()
                    number_of_tokens = token_id.shape[0]
                    _features = _inputs[e][-1][:number_of_tokens].cuda()

                    # get weight and calculate representational knowledge
                    _weight = model.model.layers[layer_idx].block_sparse_moe.experts[e].w2.weight
                    moe_rep_kl[e] += ((_features ** 2).sum(dim=0) * (_weight ** 2).mean(dim=0)).data

                    # get gradient and calculate predictive knowledge
                    grad = moe_masks.grad[e]
                    moe_pred_kl[e] += (grad.detach() ** 2) * 0.5

                    # if layer_idx == 1:
                    #     print(f"e: {e} {moe_rep_kl[e].shape} {moe_rep_kl[e]}")
                    #     print(f"{moe_pred_kl[e].shape} {moe_pred_kl[e]}")
                    del _inputs[e][-1], _features, _weight, grad
                
                moe_masks.grad = None
            moe_pred_kl /= num_samples
            moe_rep_kl /= num_tokens

            moe_scores = (lam_rep * moe_rep_kl + lam_pred * moe_pred_kl)
            if layer_idx == 0:
                kd_labels = torch.cat(kd_labels, dim=0)
                # print(f"kd_labels: {kd_labels.shape} {kd_labels}")
            for handle in handles:
                handle.remove()
            del _inputs, handles
 
            # 2. Find mask and prune expert neuron
            s_tilde = moe_scores.view(-1).sort().values
            print(f"\nscore: {s_tilde[s_tilde.shape[0] // ratio]} {s_tilde}")
            pruning_mask = (moe_scores > s_tilde[s_tilde.shape[0] // ratio])
            print(pruning_mask.shape, pruning_mask)
            print(f"intermediate_size: {self.d_ff}, model_size: {self.d_model}")

            # 3. Group experts by similarity -> one group two experts
            for i in range(self.num_experts):
                for j in range(i + 1, self.num_experts):
                    i_flat = torch.tensor([0 if pruning_mask[i][k] == False else 1 for k in range(self.d_ff)], dtype=torch.float)
                    j_flat = torch.tensor([0 if pruning_mask[i][j] == False else 1 for k in range(self.d_ff)], dtype=torch.float)
                    similarity = self.similarity_fn(i_flat, j_flat)
                    self.save_similarity(moe_name, i, j, -similarity) # different -> merge
            
            group_member_count = torch.zeros(num_groups)
            indices_sorted_by_kl = torch.argsort(moe_scores.mean(dim=-1), descending=True).cpu()
            # Assign top-K highest score experts with label 0 to K-1 respectively
            core_expert_indices = indices_sorted_by_kl[:num_groups]
            core_experts[moe_name] = core_expert_indices.tolist()
            for i in range(num_groups):
                self._group_state_dict[moe_name][core_expert_indices[i]] = i
                group_member_count[i] += 1
            # Assign left unassigned experts to the cluster with the most similar score
            similarity_matrix = self.get_similarity_matrix(moe_name)
            print(similarity_matrix)
            print(f"Before grouping: {self._group_state_dict[moe_name]}")
            for i in range(0, self.num_experts):
                if i in core_expert_indices:
                    continue
                similarities_to_core = similarity_matrix[i, core_expert_indices]
                similarities_to_core, core_index = torch.topk(similarities_to_core, num_groups, dim=-1)
                print(f"expert {i}, similarities_to_core: {similarities_to_core}, core_index: {core_index}")
                for index in core_index:
                    group_of_core = self._group_state_dict[moe_name][core_expert_indices[index]]
                    if group_member_count[group_of_core] == 1:
                        most_similar_core = core_expert_indices[index]
                        break
                most_similar_group_label = self._group_state_dict[moe_name][most_similar_core]
                self._group_state_dict[moe_name][i] = most_similar_group_label
                group_member_count[most_similar_group_label] += 1
                if group_member_count[self._group_state_dict[moe_name][i]] >= self.num_experts:
                    if len(core_expert_indices) == 1:
                        raise ValueError(
                            f"[Merging]The number of groups at layer {layer_idx} is too small!"
                        )
                    # Kick out the filled group as well as its core, by pop the core from core_experts
                    core_index = torch.argmax(similarity_matrix[i, core_expert_indices])
                    core_expert_indices = torch.cat(
                        [core_expert_indices[:core_index], core_expert_indices[core_index + 1:]]
                    )
            print(f"core expert: {core_experts[moe_name]}")
            print(f"group: {self._group_state_dict[moe_name]}")

            # 4. Merge -> One group two experts
            group_labels = self._group_state_dict[moe_name]
            moe = model.model.layers[layer_idx].block_sparse_moe
            moe.expert_dict = dict()
            for label in group_labels.unique():
                expert_indices = torch.where(group_labels == label)[0].tolist()
                print(f"group: {label} with experts {expert_indices}")
                merged_expert = deepcopy(moe.experts[expert_indices[0]])
                for i in range(self.d_ff):
                    if pruning_mask[expert_indices[0]][i] == False and pruning_mask[expert_indices[1]][i] == False:
                        merged_expert.w1.weight[i] = torch.zeros(self.d_model)
                        merged_expert.w2.weight[:, i] = torch.zeros(self.d_model)
                        merged_expert.w3.weight[i] = torch.zeros(self.d_model)
                    elif pruning_mask[expert_indices[0]][i] == False:
                        merged_expert.w1.weight[i] = moe.experts[expert_indices[1]].w1.weight[i]
                        merged_expert.w2.weight[:, i] = moe.experts[expert_indices[1]].w2.weight[:, i]
                        merged_expert.w3.weight[i] = moe.experts[expert_indices[1]].w3.weight[i]
                    elif pruning_mask[expert_indices[1]][i] == False:
                        merged_expert.w1.weight[i] = moe.experts[expert_indices[0]].w1.weight[i]
                        merged_expert.w2.weight[:, i] = moe.experts[expert_indices[0]].w2.weight[:, i]
                        merged_expert.w3.weight[i] = moe.experts[expert_indices[0]].w3.weight[i]
                    else:
                        merged_expert.w1.weight[i] = (moe.experts[expert_indices[0]].w1.weight[i] + moe.experts[expert_indices[1]].w1.weight[i]) / 2
                        merged_expert.w2.weight[:, i] = (moe.experts[expert_indices[0]].w2.weight[:, i] + moe.experts[expert_indices[1]].w2.weight[:, i]) / 2
                        merged_expert.w3.weight[i] = (moe.experts[expert_indices[0]].w3.weight[i] + moe.experts[expert_indices[1]].w3.weight[i]) / 2

                moe.experts[expert_indices[0]] = merged_expert
                moe.experts[expert_indices[1]] = None
                moe.expert_dict[expert_indices[0]] = expert_indices[0]
                moe.expert_dict[expert_indices[1]] = expert_indices[0]
            print(moe.expert_dict)
            moe.forward = MethodType(merged_moe_forward, moe)
            model.model.layers[layer_idx].block_sparse_moe = moe
        self.core_experts = core_experts

        return model

            
def apply_mask(module, _mask):
    # applying masks to the input to compute gradients
    def masking(_, i):
        return _mask * i[0]

    handle = module.register_forward_pre_hook(masking)
    return handle

def hijack(module, _list, _hijack_input, _stop_forward=False):
    # if _stop_forward=True, then it raise error after forwarding the module
    if _hijack_input:
        def input_hook(_, inputs, __):
            _list.append(inputs[0].detach().cpu()) # .clone().data
            if _stop_forward:
                raise StopFowardException

        handle = module.register_forward_hook(input_hook)
    else:
        raise NotImplementedError
    return handle     

@torch.no_grad()
def _merge_mlp_experts_by_usage_frequency_weighting(
        ffn: MixtralSparseMoeBlock,
        group_labels: torch.LongTensor,
        usage_frequencies: torch.Tensor,
) -> MixtralSparseMoeBlock:
    for label in group_labels.unique():
        expert_indices = torch.where(group_labels == label)[0]
        w1_weight_list = torch.stack(
            [ffn.experts[expert_idx].w1.weight * usage_frequencies[expert_idx]
             for expert_idx in expert_indices], dim=0
        )
        w2_weight_list = torch.stack(
            [ffn.experts[expert_idx].w2.weight * usage_frequencies[expert_idx]
             for expert_idx in expert_indices], dim=0
        )
        w3_weight_list = torch.stack(
            [ffn.experts[expert_idx].w3.weight * usage_frequencies[expert_idx]
             for expert_idx in expert_indices], dim=0
        )
        w1_weight = torch.sum(w1_weight_list, dim=0) / (torch.sum(usage_frequencies[expert_indices], dim=0) + FP32_EPS)
        w2_weight = torch.sum(w2_weight_list, dim=0) / (torch.sum(usage_frequencies[expert_indices], dim=0) + FP32_EPS)
        w3_weight = torch.sum(w3_weight_list, dim=0) / (torch.sum(usage_frequencies[expert_indices], dim=0) + FP32_EPS)

        ffn.experts[expert_indices[0]].w1.weight.copy_(w1_weight)
        ffn.experts[expert_indices[0]].w2.weight.copy_(w2_weight)
        ffn.experts[expert_indices[0]].w3.weight.copy_(w3_weight)

        for expert_idx in expert_indices[1:]:
            # Binding merged experts to the first of them
            ffn.experts[expert_idx] = ffn.experts[expert_indices[0]]

    return ffn

def remove_col(x, idx):
    return torch.cat([x[:, :idx], x[:, idx+1:]], dim=-1)

def remove_row(x, idx):
    return torch.cat([x[:idx], x[idx+1:]], dim=0)

@torch.no_grad()
def _zipit_merge(temp_dim, target_dim, weight1, weight3, data,):
    permutation_matrix = torch.eye(temp_dim, temp_dim).to(torch.float16)
    ROUND = 0
    act = torch.nn.SiLU()
    while temp_dim > target_dim:
        ROUND += 1
        odd = temp_dim % 2
        target_dim_this_round = max(target_dim, temp_dim // 2 + odd)
        print(f"ROUND {ROUND}. From {temp_dim} to {target_dim_this_round}")
        
        ### Collect activations
        activations = []
        if weight3 is None:
            cur = torch.matmul(data, weight1.T)
        else:
            cur = act(torch.matmul(data, weight1.T)) * torch.matmul(data, weight3.T)
        activations.append(cur.reshape(-1, cur.shape[-1]))
        activations = torch.cat(activations, dim=0)
        print("Activations: ", activations.shape)
        ### Compute covariance
        mean = activations.mean(dim=0, keepdim=True)
        std = activations.std(dim=0, keepdim=True)
        covar = torch.matmul((activations - mean).T, activations - mean) / (activations.shape[0] - 1)
        corr_matrix = covar / (std.T * std + FP32_EPS)
        del mean, std, covar
        torch.cuda.empty_cache()
        corr_matrix[torch.arange(temp_dim), torch.arange(temp_dim)] = -1 # Remove self-correlation
        print(corr_matrix)
        ### Merge temp_dim / 2 times
        for _ in range(temp_dim - target_dim_this_round):
            max_index = torch.argmax(corr_matrix)
            row, col = max_index // corr_matrix.shape[0], max_index % corr_matrix.shape[0]
            permutation_matrix[:, row] += permutation_matrix[:, col]
            permutation_matrix = remove_col(permutation_matrix, col)

            # row_coef, col_coef = average_coefs[row], average_coefs[col]
            row_coef, col_coef = 1.0, 1.0
            weight1[row] = (row_coef * weight1[row] + col_coef * weight1[col]) / (row_coef + col_coef + FP32_EPS)
            if weight3 is not None:
                weight3[row] = (row_coef * weight3[row] + col_coef * weight3[col]) / (row_coef + col_coef + FP32_EPS)
                weight3 = remove_row(weight3, col)
            weight1 = remove_row(weight1, col)
            
            corr_matrix[row] = FP32_EPS # set very small number to avoid repeated merging
            corr_matrix[:, row] = FP32_EPS
            corr_matrix[row, row] = -1
            corr_matrix = remove_col(corr_matrix, col)
            corr_matrix = remove_row(corr_matrix, col)
        temp_dim = weight1.shape[0]
    for i in range(20): # permutation_matrix.shape[1]
        print(permutation_matrix[:, i].nonzero().squeeze())
    return permutation_matrix

@torch.no_grad()
def _merge_moe_experts_by_zipit(
    ffn_list: List[MixtralBlockSparseTop2MLP],
    forwarded_hidden_states: torch.Tensor,
    mini_batch_size: Optional[int] = None,
    alpha_for_repeated_merging: Optional[float] = 0.1,
    average_coefs: Optional[List[float]] = None,
    input_weight: Optional[List[float]] = None,
) -> MixtralBlockSparseTop2MLP:
    d_ff, d_model = ffn_list[0].w1.out_features, ffn_list[0].w1.in_features
    num_ffn = len(ffn_list)
    temp_dim = d_ff * num_ffn
    average_coefs = [1.0] * temp_dim
    act = torch.nn.SiLU()

    _device = ffn_list[0].w1.weight.device
    randperm_indices = torch.randperm(forwarded_hidden_states.shape[0])
    forwarded_hidden_states = forwarded_hidden_states[randperm_indices[:30000]]
    forwarded_hidden_states = forwarded_hidden_states.to(_device)
    print(f"Data shape: {forwarded_hidden_states.shape}, temp_dim: {temp_dim}, target_dim: {d_ff}")

    ### Merge W1 and W3
    ffn_all_w1 = torch.cat([ffn.w1.weight.data for ffn in ffn_list], dim=0) # (d_ff * num_ffn, d_model)
    ffn_all_w3 = torch.cat([ffn.w3.weight.data for ffn in ffn_list], dim=0) # (d_ff * num_ffn, d_model)
    first_permutation_matrix = _zipit_merge(d_ff * num_ffn, d_ff, ffn_all_w1, ffn_all_w3, forwarded_hidden_states).to(_device)
    first_unmerge_matrix = first_permutation_matrix
    first_merge_matrix = torch.div(first_permutation_matrix, torch.sum(first_permutation_matrix, dim=0, keepdim=True))

    ffn_all_w1 = torch.cat([ffn.w1.weight.data for ffn in ffn_list], dim=0) # (d_ff * num_ffn, d_model)
    ffn_all_w3 = torch.cat([ffn.w3.weight.data for ffn in ffn_list], dim=0) # (d_ff * num_ffn, d_model)
    ffn_w1 = torch.matmul(first_merge_matrix.T, ffn_all_w1)
    ffn_w3 = torch.matmul(first_merge_matrix.T, ffn_all_w3)

    ### Merge W2
    new_data = act(torch.matmul(forwarded_hidden_states, ffn_w1.T)) * torch.matmul(forwarded_hidden_states, ffn_w3.T)
    ffn_all_w2 = torch.cat([ffn.w2.weight.data for ffn in ffn_list], dim=0) # (d_model * num_ffn, d_ff)
    second_permutation_matrix = _zipit_merge(d_model * num_ffn, d_model, ffn_all_w2, None, new_data).to(_device)
    second_merge_matrix = torch.div(second_permutation_matrix, torch.sum(second_permutation_matrix, dim=0, keepdim=True))
    second_unmerge_matrix = second_permutation_matrix
    ffn_w2 = torch.zeros(d_model, d_ff).to(_device)
    for i in range(num_ffn):
        ffn_w2 += torch.matmul(second_merge_matrix.T[:, i*d_model:(i+1)*d_model], torch.matmul(ffn_all_w2[i*d_model:(i+1)*d_model], first_unmerge_matrix.T[:, i*d_ff:(i+1)*d_ff]))

    merged_ffn = deepcopy(ffn_list[0])
    merged_ffn.w1.weight.data = ffn_w1
    merged_ffn.w2.weight.data = ffn_w2
    merged_ffn.w3.weight.data = ffn_w3

    return merged_ffn


@torch.no_grad()
def collect_act(data, weight1, weight3=None):
    activations = []
    act = torch.nn.SiLU()
    if weight3 is not None:
        cur = act(torch.matmul(data, weight1.T)) * torch.matmul(data, weight3.T)
    else:
        cur = torch.matmul(data, weight1.T)
    activations.append(cur.reshape(-1, cur.shape[-1]))
    return torch.cat(activations, dim=0)

@torch.no_grad()
def compute_covariance(act1, act2):
    mean1 = act1.mean(dim=0, keepdim=True)
    mean2 = act2.mean(dim=0, keepdim=True)
    std1 = act1.std(dim=0, keepdim=True)
    std2 = act2.std(dim=0, keepdim=True)
    corr_matrix = torch.matmul((act1 - mean1).T, act2 - mean2) / (act1.shape[0] - 1)
    corr_matrix = corr_matrix / (std1.T * std2 + FP32_EPS)
    return corr_matrix

def compute_permutation(data, ffn_list, dom_ind):
    dom_act = collect_act(forwarded_hidden_states, ffn_list[dominant_index].w1.weight.data, ffn_list[dominant_index].w3.weight.data)
    group_indexes = []
    for i in range(num_ffn):
        if i == dominant_index:
            continue
        other_act = collect_act(forwarded_hidden_states, ffn_list[i].w1.weight.data, ffn_list[i].w3.weight.data)
        corr_matrix = compute_covariance(dom_act, other_act)
        max_index = torch.argmax(corr_matrix, dim=1)
        group_indexes.append(max_index)
    
    permutation_matrix = torch.eye(d_ff, temp_dim).to(_device).to(torch.float16)
    for i in range(d_ff):
        for j in range(corr_matrix):
            index_in_this_group = (group_indexes[j] == i).nonzero().squeeze() + d_ff * (i + 1)
            permutation_matrix[i, index_in_this_group] = 1
    permutation_matrix = torch.div(permutation_matrix, torch.sum(permutation_matrix, dim=1, keepdim=True))
    return permutation_matrix

@torch.no_grad()
def _merge_moe_experts_with_dominant(
        ffn_list: List[MixtralBlockSparseTop2MLP],
        forwarded_hidden_states: torch.Tensor,
        mini_batch_size: Optional[int] = None,
        alpha_for_repeated_merging: Optional[float] = 0.1,
        average_coefs: Optional[List[float]] = None,
        input_weight: Optional[List[float]] = None,
        dominant_index: Optional[int] = 0,
):
    d_ff, d_model = ffn_list[0].w1.out_features, ffn_list[0].w1.in_features
    num_ffn = len(ffn_list)

    if dominant_index != 0:
        ffn_list[0], ffn_list[dominant_index] = ffn_list[dominant_index], ffn_list[0]

    _device = ffn_list[0].w1.weight.device
    randperm_indices = torch.randperm(forwarded_hidden_states.shape[0])
    forwarded_hidden_states = forwarded_hidden_states[randperm_indices[:50000]]
    forwarded_hidden_states = forwarded_hidden_states.to(_device)
    print(f"Data shape: {forwarded_hidden_states.shape}, temp_dim: {d_ff * num_ffn}, target_dim: {d_ff}, dominant_index: {dominant_index}")
    # Compute Permutation Matrix for w1 and w3
    permutation_matrix = torch.eye(d_ff, d_ff * num_ffn).to(_device).to(torch.float16)
    dom_act = collect_act(forwarded_hidden_states, ffn_list[dominant_index].w1.weight.data, ffn_list[dominant_index].w3.weight.data)
    group_indexes = []
    for i in range(num_ffn):
        if i == dominant_index:
            continue
        other_act = collect_act(forwarded_hidden_states, ffn_list[i].w1.weight.data, ffn_list[i].w3.weight.data)
        corr_matrix = compute_covariance(dom_act, other_act)
        max_index = torch.argmax(corr_matrix, dim=1)
        group_indexes.append(max_index)
    for i in range(d_ff):
        for j in range(num_ffn - 1):
            index_in_this_group = (group_indexes[j] == i).nonzero().squeeze() + d_ff * (j + 1)
            permutation_matrix[i, index_in_this_group] = 1
    unmerge_1 = permutation_matrix
    permutation_matrix = torch.div(permutation_matrix, torch.sum(permutation_matrix, dim=1, keepdim=True))
    print(f"first permutation_matrix: {permutation_matrix.shape} {permutation_matrix[0]}")
    ffn_all_w1 = torch.cat([ffn.w1.weight.data for ffn in ffn_list], dim=0) # (d_ff * num_ffn, d_model)
    ffn_all_w3 = torch.cat([ffn.w3.weight.data for ffn in ffn_list], dim=0) # (d_ff * num_ffn, d_model)
    ffn_w1 = torch.matmul(permutation_matrix, ffn_all_w1)
    ffn_w3 = torch.matmul(permutation_matrix, ffn_all_w3)

    del ffn_all_w1, ffn_all_w3

    # Compute Permutation Matrix for w2
    permutation_matrix = torch.eye(d_model, d_model * num_ffn).to(_device).to(torch.float16)
    new_data = collect_act(forwarded_hidden_states, ffn_w1, ffn_w3)
    dom_act = collect_act(new_data, ffn_list[dominant_index].w2.weight.data, None)
    group_indexes.clear()
    for i in range(num_ffn):
        if i == dominant_index:
            continue
        other_act = collect_act(new_data, ffn_list[i].w2.weight.data, None)
        corr_matrix = compute_covariance(dom_act, other_act)
        max_index = torch.argmax(corr_matrix, dim=1)
        group_indexes.append(max_index)
    for i in range(d_model):
        for j in range(num_ffn - 1):
            index_in_this_group = (group_indexes[j] == i).nonzero().squeeze() + d_model * (j + 1)
            permutation_matrix[i, index_in_this_group] = 1
    unmerge_2 = permutation_matrix
    permutation_matrix = torch.div(permutation_matrix, torch.sum(permutation_matrix, dim=1, keepdim=True))
    print(f"second permutation_matrix: {permutation_matrix.shape} {permutation_matrix[0]}")
    ffn_all_w2 = torch.cat([ffn.w2.weight.data for ffn in ffn_list], dim=0) # (d_model * num_ffn, d_ff)
    ffn_w2 = torch.zeros(d_model, d_ff).to(_device)
    for i in range(num_ffn):
        ffn_w2 += torch.matmul(permutation_matrix[:, i*d_model:(i+1)*d_model],
            torch.matmul(ffn_all_w2[i*d_model:(i+1)*d_model], 
                         unmerge_1[:, i*d_ff:(i+1)*d_ff])
        )

    del ffn_all_w2

    merged_ffn = deepcopy(ffn_list[0])
    merged_ffn.w1.weight.data = ffn_w1
    merged_ffn.w2.weight.data = ffn_w2
    merged_ffn.w3.weight.data = ffn_w3

    return merged_ffn

@torch.no_grad()
def _merge_mixtral_moe_by_activation_matching_within_and_across_models(
    ffn_list: List[MixtralBlockSparseTop2MLP],
    forwarded_hidden_states: torch.Tensor,
    mini_batch_size: Optional[int] = None,
    alpha_for_repeated_merging: Optional[float] = 0.1,
    average_coefs: Optional[List[float]] = None,
    input_weight: Optional[List[float]] = None,
) -> MixtralBlockSparseTop2MLP:
    ffn_list = [ffn.eval() for ffn in ffn_list]
    concat_ffn = deepcopy(ffn_list[0])
    d_ff, d_model = ffn_list[0].w1.out_features, ffn_list[0].w1.in_features
    if input_weight is not None:
        average_coefs = []
        for w in input_weight:
            coef = [w] * d_ff
            average_coefs.extend(coef)
    elif average_coefs is None:
        average_coefs = [1.0] * len(ffn_list) * d_ff
    elif len(average_coefs) == len(ffn_list):
        average_coefs = [coef for coef in average_coefs for _ in range(d_ff)]
    elif len(average_coefs) != len(ffn_list) * d_ff:
        raise ValueError(
            f"The length of average_coefs should be either {len(ffn_list)} or {len(ffn_list) * d_ff}, "
            f"but got {len(average_coefs)}."
        )
    num_ffn = len(ffn_list)
    # if len(forwarded_hidden_states) == 0 or len(forwarded_hidden_states) == 1:
        # return concat_ffn
    if mini_batch_size is None:
        mini_batch_size = forwarded_hidden_states.shape[0]

    _device = concat_ffn.w1.weight.device
    ffn_all_w1 = torch.cat([ffn.w1.weight.data for ffn in ffn_list], dim=0)
    ffn_all_w2 = torch.cat([ffn.w2.weight.data for ffn in ffn_list], dim=1)
    ffn_all_w3 = torch.cat([ffn.w3.weight.data for ffn in ffn_list], dim=0)
    concat_ffn.w1 = torch.nn.Linear(d_model, d_ff * num_ffn, bias=False)
    concat_ffn.w2 = torch.nn.Linear(d_ff * num_ffn, d_model, bias=False)
    concat_ffn.w3 = torch.nn.Linear(d_model, d_ff * num_ffn, bias=False)
    concat_ffn.w1.weight.data = ffn_all_w1
    concat_ffn.w2.weight.data = ffn_all_w2
    concat_ffn.w3.weight.data = ffn_all_w3
    # concat_ffn = concat_ffn.eval().to(forwarded_hidden_states.device)
    # print("modified activation collecting!")
    forwarded_hidden_states = forwarded_hidden_states.to(_device)

    # activations_dict = {}
    handles = []
    activations = []
    # def get_hook(name):
    #     def _activation_hook(module, input, output):
    #         activations_dict[name].append(input[0].detach().cpu().reshape(-1, input[0].shape[-1]))
    #     return _activation_hook
    
    def _activation_hook(module, input, output):
        activations.append(input[0].detach().reshape(-1, input[0].shape[-1]))
        return _activation_hook
    
    
    handle = concat_ffn.w2.register_forward_hook(_activation_hook) 

    print(f"Collect activations with batch size {mini_batch_size} with original data length {forwarded_hidden_states.shape}")
    
    randperm_indices = torch.randperm(forwarded_hidden_states.shape[0])
    forwarded_hidden_states = forwarded_hidden_states[randperm_indices[:50000]]
    concat_ffn = concat_ffn.eval().to(forwarded_hidden_states.device)
    

    # for ffn_idx, ffn in enumerate(ffn_list):
        # ffn = ffn.to(forwarded_hidden_states.device)
        # activations_dict[ffn_idx] = []
        # handles.append(ffn.w2.register_forward_hook(get_hook(ffn_idx)))


    for i in range(0, forwarded_hidden_states.shape[0], mini_batch_size): # mini_batch_size = 10000
        concat_ffn(forwarded_hidden_states[i:i + mini_batch_size])  # mini_batch_size * 14336 -> activation: mini_batch_size * 32768 * num_ffn
        # for ffn_idx, ffn in enumerate(ffn_list):
            # ffn(forwarded_hidden_states[i:i + mini_batch_size])
    
    for handle in handles:
        handle.remove()
    del handles, forwarded_hidden_states

    # activations = []
    # for i in range(len(activations_dict[0])):
    #     concat_tensor = torch.cat([activations_dict[k][i] for k in range(len(activations_dict))], dim=1)
    #     activations.append(concat_tensor)

    # # activations = torch.cat(activations, dim=0).cuda()  # (batch_size * seq_len, d_ff * num_ffn)
    activations = torch.cat(activations, dim=0)
    # del activations_dict
    # for ffn in ffn_list:
        # ffn = ffn.cpu()
    
    print(f"Collected activations: {activations.shape} {activations.device}")

    mean = activations.mean(dim=0, keepdim=True)  # (1, d_ff * num_ffn)
    std = activations.std(dim=0, keepdim=True)  # (1, d_ff * num_ffn)
    covar = torch.mm(
        (activations - mean).t(), # (50000,  32768 * num_ffn)
        (activations - mean)
    ) / (activations.shape[0] - 1)  # (d_ff * num_ffn, d_ff * num_ffn)
    corr_matrix = covar / (std.t() * std + FP32_EPS)  # (d_ff * num_ffn, d_ff * num_ffn)
    # print(torch.cuda.memory_summary())

    del activations, covar, std, mean
    torch.cuda.empty_cache()

    corr_matrix[torch.arange(d_ff * num_ffn), torch.arange(d_ff * num_ffn)] = -1  # Remove self-correlation
    print(f"corr_matrix: {corr_matrix.shape}")

    # Greedy Merging!
    while ffn_all_w1.shape[0] > d_ff:
        # Select the most correlated pair
        max_index = torch.argmax(corr_matrix)
        max_i, max_j = max_index // corr_matrix.shape[0], max_index % corr_matrix.shape[0]

        # Merge the most correlated pair, replace the first feature with the merged one
        i_coef, j_coef = average_coefs[max_i], average_coefs[max_j]
        ffn_all_w1[max_i] = (i_coef * ffn_all_w1[max_i] + j_coef * ffn_all_w1[max_j]) / (i_coef + j_coef + FP32_EPS)
        ffn_all_w3[max_i] = (i_coef * ffn_all_w3[max_i] + j_coef * ffn_all_w3[max_j]) / (i_coef + j_coef + FP32_EPS)
        ffn_all_w2[:, max_i] = (i_coef * ffn_all_w2[:, max_i] + j_coef * ffn_all_w2[:, max_j]) / (
                i_coef + j_coef + FP32_EPS)
       
        # Remove the second feature
        ffn_all_w1 = torch.cat([
            ffn_all_w1[:max_j],
            ffn_all_w1[max_j + 1:]
        ], dim=0)
        ffn_all_w3 = torch.cat([
            ffn_all_w3[:max_j],
            ffn_all_w3[max_j + 1:]
        ], dim=0)
        ffn_all_w2 = torch.cat([
            ffn_all_w2[:, :max_j],
            ffn_all_w2[:, max_j + 1:]
        ], dim=1)

        # Update the correlation matrix
        updated_corr_vec = alpha_for_repeated_merging * torch.min(
            torch.stack([corr_matrix[max_i], corr_matrix[max_j]]), dim=0
        ).values
        corr_matrix[max_i] = updated_corr_vec
        corr_matrix[:, max_i] = updated_corr_vec
        corr_matrix[max_i, max_i] = -1  # Remove self-correlation

        # Remove the second feature from the correlation matrix
        corr_matrix = torch.cat([
            corr_matrix[:, :max_j],
            corr_matrix[:, max_j + 1:]
        ], dim=1)
        corr_matrix = torch.cat([
            corr_matrix[:max_j],
            corr_matrix[max_j + 1:]
        ], dim=0)

        # Update the average coefs
        average_coefs[max_i] += average_coefs[max_j]
        average_coefs = average_coefs[:max_j] + average_coefs[max_j + 1:]

    # handle.remove()
    del corr_matrix
    merged_ffn = deepcopy(ffn_list[0])
   
    merged_ffn.w1.weight.data = ffn_all_w1
    merged_ffn.w2.weight.data = ffn_all_w2
    merged_ffn.w3.weight.data = ffn_all_w3

    # for ffn in ffn_list:
    #     del ffn

    # del ffn_all_w1, ffn_all_w2, ffn_all_w3, ffn_list

    return merged_ffn

@torch.no_grad()
def _merge_moe_experts_within_and_across_models(
        moe: MixtralSparseMoeBlock,
        group_labels: torch.LongTensor,
        forwarded_hidden_states: Tuple[torch.Tensor],
        dominant_alone: bool,
        mode: Optional[str] = "normal",
        core_expert_indices: Optional[List[int]] = None,
        usage_frequencies: Optional[torch.Tensor] = None,
) -> MixtralSparseMoeBlock:

    moe.expert_dict = {} # org expert idx: new expert idx
    input_weight = None
#     torch.cuda.memory._record_memory_history(
#         enabled="all",
#         context="all",
#         stacks="all",
#    )
    # p = 0
    for label in group_labels.unique():
        expert_indices = torch.where(group_labels == label)[0]
        print(f"\nGroup {label}: {expert_indices}")
        core_expert_index = [i for i, idx in enumerate(expert_indices) if idx in core_expert_indices]
        zipit_st = time.time()
        if dominant_alone:
            group_core_expert_indices = torch.stack([
                idx for idx in expert_indices if idx in core_expert_indices
            ])
            to_skip = False
            if len(group_core_expert_indices) == len(expert_indices):
                merged_expert = moe.experts[expert_indices[0]]
                to_skip = True
            elif usage_frequencies is not None and len(group_core_expert_indices) == 1:
                non_core_usage_sum = torch.sum(
                    usage_frequencies[[expert_idx.item() for expert_idx in
                                        expert_indices if expert_idx not in group_core_expert_indices]]).item()
                if non_core_usage_sum == 0:
                    merged_expert = moe.experts[group_core_expert_indices[0]]
                    to_skip = True
                else:
                    to_skip = False
            if not to_skip:
                # Stage 1: merge all experts except the dominant one
                group_forwarded_hidden_states = torch.cat([
                    forwarded_hidden_states[expert_idx] for expert_idx in expert_indices if
                    expert_idx not in group_core_expert_indices
                ], dim=0)
                if usage_frequencies is not None:
                    non_core_usages = usage_frequencies[[expert_idx.item() for expert_idx in expert_indices if
                                                            expert_idx not in group_core_expert_indices]]
                merged_expert = _merge_mixtral_moe_by_activation_matching_within_and_across_models(
                    ffn_list=[moe.experts[expert_idx] for expert_idx in expert_indices if
                                expert_idx not in group_core_expert_indices],
                    forwarded_hidden_states=group_forwarded_hidden_states,
                    average_coefs=non_core_usages.tolist() if usage_frequencies is not None else None
                )
                # Stage 2: merge the dominant expert with the merged expert in stage 1
                group_forwarded_hidden_states = torch.cat([
                    forwarded_hidden_states[expert_idx] for expert_idx in expert_indices
                ], dim=0)
                if usage_frequencies is not None:
                    core_usages = usage_frequencies[group_core_expert_indices]
                    non_core_usage_sum = torch.sum(non_core_usages).item()
                merged_expert = _merge_mixtral_moe_by_activation_matching_within_and_across_models(
                    ffn_list=[merged_expert] + [mlp.experts[expert_idx] for expert_idx in
                                                group_core_expert_indices],
                    forwarded_hidden_states=group_forwarded_hidden_states,
                    average_coefs=[non_core_usage_sum] + core_usages.tolist(
                    ) if usage_frequencies is not None else None
                )
        else:
            # not dominant
            if mode == "input-weight":
                input_weight = []
                for expert_idx in expert_indices:
                    input_weight.append(forwarded_hidden_states[expert_idx].shape[0])
                s = sum(input_weight)
                input_weight = [w / s for w in input_weight]
                print("input_weight: ", input_weight)
            
            group_forwarded_hidden_states = torch.cat([
                forwarded_hidden_states[expert_idx] for expert_idx in expert_indices
            ], dim=0)
            if len(expert_indices) == 1:
                merged_expert = moe.experts[expert_indices[0]]
            else:
                if mode == "update":
                    print("_merge_moe_experts_by_zipit")
                    merged_expert = _merge_moe_experts_by_zipit(
                        ffn_list=[moe.experts[expert_idx] for expert_idx in expert_indices],
                        forwarded_hidden_states=group_forwarded_hidden_states,
                        mini_batch_size=5000,
                        average_coefs=usage_frequencies[expert_indices].tolist() if usage_frequencies is not None else None,
                        input_weight=input_weight,
                    )
                elif mode == "dom-group":
                    print("_merge_moe_experts_with_dominant")
                    merged_expert = _merge_moe_experts_with_dominant(
                        ffn_list=[moe.experts[expert_idx] for expert_idx in expert_indices],
                        forwarded_hidden_states=group_forwarded_hidden_states,
                        mini_batch_size=5000,
                        average_coefs=usage_frequencies[expert_indices].tolist() if usage_frequencies is not None else None,
                        input_weight=input_weight,
                        dominant_index=core_expert_index[0],
                    )
                else:
                    print("_merge_mixtral_moe_by_activation_matching_within_and_across_model")
                    merged_expert = _merge_mixtral_moe_by_activation_matching_within_and_across_models(
                        ffn_list=[moe.experts[expert_idx] for expert_idx in expert_indices],
                        forwarded_hidden_states=group_forwarded_hidden_states,
                        mini_batch_size=5000,
                        average_coefs=usage_frequencies[expert_indices].tolist() if usage_frequencies is not None else None,
                        input_weight=input_weight,
                    )
        moe.experts[expert_indices[0].item()].w1.weight.copy_(merged_expert.w1.weight)
        moe.experts[expert_indices[0].item()].w2.weight.copy_(merged_expert.w2.weight)
        moe.experts[expert_indices[0].item()].w3.weight.copy_(merged_expert.w3.weight)
        
        moe.expert_dict[expert_indices[0].item()] = expert_indices[0].item()

        for expert_idx in expert_indices[1:]:
            # Binding merged experts to the first of them
            # moe.experts[expert_idx] = moe.experts[expert_indices[0]]
            moe.expert_dict[expert_idx.item()] = expert_indices[0].item()
            moe.experts[expert_idx.item()] = None
        print(f"Merging takes {time.time() - zipit_st:.2f}s")
        
        # try:
        #     torch.cuda.memory._dump_snapshot(f"activation_{p}.pickle")
        # except Exception as e:
        #     print(f"Failed to capture memory snapshot {e}")
        # p += 1

    # Stop recording memory snapshot history.
    # torch.cuda.memory._record_memory_history(enabled=None)
    
    print(moe.expert_dict)

    moe.forward = MethodType(merged_moe_forward, moe)
    return moe


@torch.no_grad()
def merge_by_groups_with_usage_weighted(
        model: MixtralForCausalLM,
        grouper: ExpertsGrouperForMixtral,
        merging_layers: Optional[List[int]] = None,
) -> MixtralForCausalLM:
    """
    Parameters
    ----------
    model: MixtralForCausalLM
        The model to merge experts.
    grouper: ExpertsGrouperForSwitch
        The grouper to group experts, supposed to have been called `grouper.compute_all_usages()` and
            one of `grouper.group_experts()` (i.e. have grouped labels).
    merging_layers: Optional[List[int]]
        The layers where we merge experts, if None, merge all layers.
    """
    usage_frequency_dict = grouper.usage_frequency_state_dict()
    group_labels_dict = grouper.group_state_dict()

    for layer_idx in tqdm(
            grouper.sparse_layer_indices,
            desc=f"[MC-SMoE] Merging experts with usage-frequency-weighted averaging..."
    ):
        if merging_layers is not None and layer_idx not in merging_layers:
            continue
        ffn_name = f"model.layers.{layer_idx}.block_sparse_moe"
        group_labels = group_labels_dict[ffn_name]
        usage_frequencies = usage_frequency_dict[ffn_name]
        model.model.layers[layer_idx].block_sparse_moe = _merge_mlp_experts_by_usage_frequency_weighting(
            ffn=model.model.layers[layer_idx].block_sparse_moe,
            group_labels=group_labels,
            usage_frequencies=usage_frequencies,
        )
    return model


@torch.no_grad()
def merge_by_groups_within_and_across_models(
    mixtral_model: MixtralForCausalLM,
    grouper: ExpertsGrouperForMixtral,
    dataloader: DataLoader,
    mode: Optional[str] = "normal",
    partition: Optional[int] = 1,
    dominant_alone: Optional[bool] = False,
    core_experts: Optional[Dict[str, List[int]]] = None,
    usage_weighted: Optional[bool] = False,
) -> MixtralForCausalLM:
    
    forwarded_hidden_states = dict()

    usage_frequencies = grouper.usage_frequency_state_dict()
    num_experts = grouper.num_experts
    # mixtral_model.eval().cuda()

    def _get_activation_hook(name):
        #TODO: check if the length is outofbound
        def hook(module, input, output):
            forwarded_hidden_states[name].append(input[0].detach().reshape(-1, input[0].shape[-1])) # .cpu()
        return hook
    
    # Since OOM, We can devide it into 2 parts
    def part_processor(sparse_layer_indices):
        mixtral_model.eval() # .cuda()
        handles = []
        for layer_idx in tqdm(
                sparse_layer_indices,
                desc=f"[Merging]Registering forward hook..."
        ):
            ffn_name = f"model.layers.{layer_idx}.block_sparse_moe"
            forwarded_hidden_states[ffn_name] = []
            handles.append(mixtral_model.model.layers[layer_idx].block_sparse_moe.register_forward_hook(
                _get_activation_hook(ffn_name))
            )
        router_indices = {name: [] for name in forwarded_hidden_states.keys()}
        if mode == "activation-with-router-logits":
            router_weights = {name: [] for name in forwarded_hidden_states.keys()}
        with torch.no_grad():
            for batch in tqdm(dataloader, desc="[Merging]Computing activations..."):
                batch = {k: v.cuda() for k, v in batch.items()}
                outputs = mixtral_model(**batch, output_router_logits=True)
                for layer_idx in sparse_layer_indices:
                    ffn_name = f"model.layers.{layer_idx}.block_sparse_moe"
                    routing_weights = F.softmax(outputs.router_logits[layer_idx], dim=1, dtype=torch.float)
                    routing_weights, selected_experts = torch.topk(routing_weights, mixtral_model.config.num_experts_per_tok, dim=-1)
                    router_indices[ffn_name].append(selected_experts)
                    if mode == "activation-with-router-logits":
                        router_weights[ffn_name].append(routing_weights)
                del outputs
                        
        for handle in handles:
            handle.remove()

        for layer_idx in tqdm(
                sparse_layer_indices,
                desc=f"[Merging]Merging by groups within and across experts..."
        ):
            _st = time.time()
            ffn_name = f"model.layers.{layer_idx}.block_sparse_moe"
            group_labels = grouper.group_state_dict()[ffn_name]
            layer_forwarded_hidden_states = tuple()
            for expert_idx in range(num_experts): # expert num
                hidden_states_list = []
                for i in range(len(dataloader)): # batch of data
                    batch_tensor = torch.tensor([False for _ in range(len(forwarded_hidden_states[ffn_name][i]))])
                    if mode == "activation-with-router-logits":
                        router_weight = []
                        for j in range(len(forwarded_hidden_states[ffn_name][i])): # one token
                            for r, ind in enumerate(router_indices[ffn_name][i][j]): # token's router-logits and expert-index
                                if expert_idx == ind:
                                    batch_tensor[j] = True
                                    router_weight.append(router_weights[ffn_name][i][j][r])
                        router_weight = torch.tensor(router_weight).unsqueeze(1).to(forwarded_hidden_states[ffn_name][i].dtype).to(forwarded_hidden_states[ffn_name][i].device) # .cpu()
                        hidden_states_list.append(forwarded_hidden_states[ffn_name][i][batch_tensor] * router_weight)
                    else:
                        for j in range(len(forwarded_hidden_states[ffn_name][i])): # one token
                            if expert_idx in router_indices[ffn_name][i][j]:
                                batch_tensor[j] = True
                        hidden_states_list.append(forwarded_hidden_states[ffn_name][i][batch_tensor])
                layer_forwarded_hidden_states += (
                    torch.cat(hidden_states_list, dim=0),
                )
            mixtral_model.model.layers[layer_idx].block_sparse_moe = _merge_moe_experts_within_and_across_models(
                moe=mixtral_model.model.layers[layer_idx].block_sparse_moe,
                group_labels=group_labels,
                forwarded_hidden_states=layer_forwarded_hidden_states,
                dominant_alone=dominant_alone,
                mode=mode,
                core_expert_indices=core_experts[ffn_name] if core_experts is not None else None,
                usage_frequencies=usage_frequencies[ffn_name] if usage_weighted else None,
            )
            del layer_forwarded_hidden_states
            # print(torch.cuda.memory_summary())
            print(f"Layer {layer_idx} took {time.time() - _st:2f} seconds")

    
    print(grouper.sparse_layer_indices)
    partition_num = len(grouper.sparse_layer_indices) // partition
    for i in range(0, len(grouper.sparse_layer_indices), partition_num):
        cur_indices = grouper.sparse_layer_indices[i:i+partition_num]
        print("cur: ", cur_indices)
        part_processor(cur_indices)
        # snapshot = torch.cuda.memory._snapshot()
        # print(snapshot['segments'])
        # dump(snapshot, open(f"my_snapshot_{i}.pickle", "wb"))
        # print(torch.cuda.memory_summary())
    return mixtral_model<|MERGE_RESOLUTION|>--- conflicted
+++ resolved
@@ -731,10 +731,6 @@
             _inputs = {}
 
             # 2.2 Register hook function
-<<<<<<< HEAD
-=======
-            # experts = model.model.layers[layer_idx].block_sparse_moe.experts
->>>>>>> c2519ab7
             for e in range(self.num_experts):
                 # Apply layer mask
                 handles.append(
@@ -775,12 +771,6 @@
                     target=pred,
                     reduction="batchmean"
                 ) * (T ** 2)
-<<<<<<< HEAD
-
-                if kl_div > 10:
-                    kl_div /= 100
-=======
->>>>>>> c2519ab7
 
                 if kl_div >= 100:
                     kl_div /= 100
