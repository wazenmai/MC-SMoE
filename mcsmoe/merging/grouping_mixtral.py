--- conflicted
+++ resolved
@@ -1234,13 +1234,7 @@
     print(f"Collect activations with batch size {mini_batch_size} with original data length {forwarded_hidden_states.shape[0]}")
     
     randperm_indices = torch.randperm(forwarded_hidden_states.shape[0])
-<<<<<<< HEAD
-    forwarded_hidden_states = forwarded_hidden_states[randperm_indices[:500000]]
-    forwarded_hidden_states = forwarded_hidden_states.cuda()
-=======
     forwarded_hidden_states = forwarded_hidden_states[randperm_indices[:50000]]
-    forwarded_hidden_states = forwarded_hidden_states # .cuda()
->>>>>>> 09ed0fb2
     concat_ffn = concat_ffn.eval().to(forwarded_hidden_states.device)
     
 
