--- conflicted
+++ resolved
@@ -880,15 +880,9 @@
                     p.requires_grad_(False)
             experts = model.model.layers[layer_idx].block_sparse_moe.experts
             _device = experts[0].w2.weight.device
-<<<<<<< HEAD
             moe_pred_kl = torch.zeros(self.num_experts, self.d_ff, device=_device)
             moe_rep_kl = torch.zeros(self.num_experts, self.d_ff, device=_device)
             moe_masks = torch.ones(self.num_experts, self.d_ff, dtype=torch.float16, device=_device)
-=======
-            moe_pred_kl = torch.zeros(self.num_experts, self.d_ff).to(_device)
-            moe_rep_kl = torch.zeros(self.num_experts, self.d_ff).to(_device)
-            moe_masks = torch.ones(self.num_experts, self.d_ff, dtype=torch.float16).to(_device)
->>>>>>> c2519ab7
             moe_masks.requires_grad_(True)
 
             # Zipit variables
@@ -899,10 +893,6 @@
             _inputs = {}
 
             # 2.2 Register hook function
-<<<<<<< HEAD
-=======
-            # experts = model.model.layers[layer_idx].block_sparse_moe.experts
->>>>>>> c2519ab7
             for e in range(self.num_experts):
                 # Apply layer mask
                 handles.append(
@@ -943,12 +933,6 @@
                     target=pred,
                     reduction="batchmean"
                 ) * (T ** 2)
-<<<<<<< HEAD
-
-                while kl_div > 100:
-                    kl_div /= 100
-=======
->>>>>>> c2519ab7
 
                 if kl_div >= 100:
                     kl_div /= 100
