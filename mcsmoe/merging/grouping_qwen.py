import os
import pickle
import time
from copy import deepcopy
from typing import Dict, List, Optional, Tuple
from types import MethodType

import torch
from torch.nn import functional as F
from torch.utils.data import DataLoader
from tqdm import tqdm
from transformers import Qwen2MoeForCausalLM, Qwen2MoeConfig
from transformers.models.qwen2_moe.modeling_qwen2_moe import Qwen2MoeSparseMoeBlock, Qwen2MoeMLP

from .utils import generate_random_group_labels
from mcsmoe.utils.constants import FP32_EPS
from mcsmoe.models.qwen import merged_qwen2moe_forward, Qwen2MoEWrapper

SIMILARITY_MAPPING_FUNCTION = {
    "cosine": lambda x, y: (F.cosine_similarity(x, y, dim=-1, eps=FP32_EPS) + 1).item() / 2,
    "mse": lambda x, y: 1 / (1 + 0.1 * torch.log(F.mse_loss(x, y, reduction="sum"))).item(),
}

LEGAL_SIMILARITY_BASES = ["weight", "feature", "feature.abs", "weight-feature", "gradient", "weight-gradient",
                          "router-logits", "router-weight", "router-weight-feature", "mse", "random",
                          "feature-correlation.lsa", "feature-correlation.max", "expert-output"]


class ExpertsGrouperForQwen2MoE(object):
    def __init__(
            self,
            config: Qwen2MoeConfig,
            similarity_fn: str = "cosine",
            similarity_base: str = "router-logits",
            start_layer: int = 0,
            group_limit: int = 4,
            data_limit: int = 1000000,
    ):
        if similarity_fn not in SIMILARITY_MAPPING_FUNCTION:
            raise ValueError(
                f"[TAMP]similarity_fn should be one of {SIMILARITY_MAPPING_FUNCTION.keys()}, got {similarity_fn} instead."
            )
        if similarity_base not in LEGAL_SIMILARITY_BASES:
            raise ValueError(
                f"[TAMP] similarity_base should be one of {LEGAL_SIMILARITY_BASES}, got {similarity_base} instead.")

        self.num_experts = config.num_experts
        self.d_model = config.hidden_size
        self.d_ff = config.moe_intermediate_size
        self.top_k = config.num_experts_per_tok
        self.num_experts = config.num_experts
        self.group_limit = group_limit
        self.data_limit = data_limit

        self.sparse_layer_indices = list(range(start_layer, config.num_hidden_layers))
        self.similarity_fn = SIMILARITY_MAPPING_FUNCTION[similarity_fn]
        self.similarity_base = similarity_base
        self._group_state_dict = None
        self._similarity_state_dict = None
        self._usage_frequency_state_dict = None
        self.reset_all()

    def reset_all(self):
        if self.similarity_base == "mse":
            self.similarity_fn = SIMILARITY_MAPPING_FUNCTION["mse"]
            print("[TAMP]Set similarity_fn to mse for mse similarity_base.")
        self._group_state_dict = dict()
        self._similarity_state_dict = dict()
        self._usage_frequency_state_dict = dict()
        # Similarity range: [0, 2]
        for layer_idx in self.sparse_layer_indices:
            ffn_name = f"model.layers.{layer_idx}.mlp"
            self._group_state_dict[ffn_name] = torch.arange(self.num_experts, device="cpu")
            self._similarity_state_dict[ffn_name] = torch.zeros(
                (self.num_experts, self.num_experts), device="cpu") + torch.eye(self.num_experts, device="cpu")
            self._usage_frequency_state_dict[ffn_name] = torch.zeros(self.num_experts, device="cpu")

    def similarity_state_dict(self) -> Dict[str, torch.Tensor]:
        return deepcopy(self._similarity_state_dict)

    def group_state_dict(self) -> Dict[str, torch.LongTensor]:
        return deepcopy(self._group_state_dict)

    def usage_frequency_state_dict(self) -> Dict[str, torch.Tensor]:
        return deepcopy(self._usage_frequency_state_dict)

    def save_similarity(self, mlp_name: str, i: int, j: int, similarity: float):
        self._similarity_state_dict[mlp_name][i, j] = similarity
        self._similarity_state_dict[mlp_name][j, i] = similarity

    def get_similarity(self, mlp_name: str, i: int, j: int) -> float:
        return self._similarity_state_dict[mlp_name][i, j].item()

    def get_similarity_matrix(self, mlp_name: str) -> torch.Tensor:
        return deepcopy(self._similarity_state_dict[mlp_name])

    def save_group_state_dict(self, save_dir: str):
        if not os.path.exists(save_dir):
            os.makedirs(save_dir)
        torch.save(self._group_state_dict, os.path.join(save_dir, "group_state_dict.pt"))

    def load_group_state_dict(self, load_dir: str):
        self._group_state_dict = torch.load(os.path.join(load_dir, "group_state_dict.pt"))

    def _assign_num_groups_per_layer(
            self,
            num_average_groups: int,
            merging_layers: List[int],
    ) -> Dict[str, int]:
        num_grouping_layers = len(merging_layers)
        total_num_groups = num_average_groups * num_grouping_layers + self.num_experts * (
                len(self.sparse_layer_indices) - num_grouping_layers
        )
        print("total_num_groups: ", total_num_groups)
        all_usage_frequency = []
        usage_frequency_dict = deepcopy(self._usage_frequency_state_dict)
        for i, layer_idx in enumerate(self.sparse_layer_indices):
            ffn_name = f"model.layers.{layer_idx}.mlp"

            # 1. Experts in the excluded layers are always not merged.
            if layer_idx not in merging_layers:
                usage_frequency_dict[ffn_name] = torch.ones_like(usage_frequency_dict[ffn_name])

            # 2. Each layer must have at least one group, set the most used expert in a layer to frequency 1.
            k = (self.num_experts // self.group_limit) + 1 if (self.num_experts % self.group_limit) != 0 else (self.num_experts // self.group_limit)
            # max_usage_index = torch.argmax(usage_frequency_dict[ffn_name])
            # usage_frequency_dict[ffn_name][max_usage_index] = 1.0

            # 3. Collect all usage frequency.
            all_usage_frequency.append(usage_frequency_dict[ffn_name])

        all_usage_frequency = torch.cat(all_usage_frequency, dim=0)
        sorted_usage_frequency, sorted_indices = torch.sort(all_usage_frequency, descending=True)
        num_groups_per_layer = dict()

        # Note: When threshold is 0.0, the actual number of groups is smaller than total_num_groups.
        if num_average_groups == self.num_experts:
            total_num_groups = total_num_groups - 1
        frequency_threshold = sorted_usage_frequency[total_num_groups]
        print(f"[TAMP] Frequency threshold: {frequency_threshold}")

        if frequency_threshold == 1.0:
            raise ValueError("[TAMP] The number of groups is too large, please reduce the number of groups.")

        for i, layer_idx in enumerate(self.sparse_layer_indices):
            ffn_name = f"model.layers.{layer_idx}.mlp"
            num_groups_per_layer[ffn_name] = torch.sum(
                (usage_frequency_dict[ffn_name] > frequency_threshold).long()
            ).item()

        return num_groups_per_layer

    def group_experts_randomly(
        self,
        num_groups: int,
    ):
        for layer_idx in tqdm(self.sparse_layer_indices,
                              desc=f"Randomly merging experts into {num_groups} clusters"):
            ffn_name = f"model.layers.{layer_idx}.mlp"
            group_labels = generate_random_group_labels(self.num_experts, num_groups)
            self._group_state_dict[ffn_name] = group_labels
    
    def group_experts_globally_from_dominant_experts(
            self,
            num_average_groups: int,
            merging_layers: List[int],
    ) -> Dict[str, List[int]]:
        """
        Globally group experts into clusters by routing-guided clustering, each layer will have different number of
         clusters. The total number of clusters is determined by num_average_groups.

        Parameters
        ----------
        num_average_groups: int
            The average number of clusters for all layers.
        merging_layers: List[int]
            The layers of decoder that are excluded from merging.

        Returns
        -------
        core_experts: Dict[str, List[int]]
            The core experts of each cluster
        """

        # 1. Assign num_groups respectively for each layer according to num_average_groups
        num_groups_per_layer = self._assign_num_groups_per_layer(
            num_average_groups, merging_layers
        )
        print(f"[TAMP] Number of groups per layer: {num_groups_per_layer}")

        # 2. Group experts into clusters for each layer
        dom_experts = dict()
        for layer_idx in tqdm(
                self.sparse_layer_indices,
                desc=f"[TAMP] Globally routing-guided grouping experts into average {num_average_groups} clusters"
        ):
            ffn_name = f"model.layers.{layer_idx}.mlp"
            num_groups = num_groups_per_layer[ffn_name]
            group_member_count = torch.zeros(num_groups)

            indices_sorted_by_usage = torch.argsort(self._usage_frequency_state_dict[ffn_name], descending=True)

            # 1 Assign top-K most-used experts with label 0 to K-1 respectively
            group_dict = {} 
            core_expert_indices = indices_sorted_by_usage[:num_groups]
            dom_experts[ffn_name] = core_expert_indices.tolist()
            for i in range(num_groups):
                self._group_state_dict[ffn_name][indices_sorted_by_usage[i]] = i
                group_member_count[i] += 1
                group_dict[i] = [core_expert_indices[i].item()]
            # 2 Assign left unassigned experts to the cluster with the most similar core
            similarity_matrix = self.get_similarity_matrix(ffn_name)
            print(similarity_matrix)
            print(core_expert_indices)
            for i in range(0, self.num_experts):
                if i in core_expert_indices:
                    continue
                # Find the most similar core
                most_similar_core = core_expert_indices[
                    torch.argmax(similarity_matrix[i, core_expert_indices])
                ]
                most_similar_group_label = self._group_state_dict[ffn_name][most_similar_core]
                self._group_state_dict[ffn_name][i] = most_similar_group_label
                group_member_count[most_similar_group_label] += 1
                group_dict[most_similar_group_label.item()].append(i)
                print(f"--expert {i} is assigned to group {most_similar_group_label}, the core expert is {most_similar_core}")
                if group_member_count[self._group_state_dict[ffn_name][i]] > self.group_limit:
                    if len(core_expert_indices) == 1 and self.group_limit < self.num_experts:
                        raise ValueError(
                            f"[Merging]The number of groups at Encoder layer {layer_idx} is too small!"
                        )
                    
                    while group_member_count[most_similar_group_label] > self.group_limit:
                        print(f"----meet group limit {self.group_limit} with group {most_similar_group_label} (core: {most_similar_core})")
                        # Find the most unsimilar expert in the exceed group
                        sim = similarity_matrix[most_similar_core, group_dict[most_similar_group_label.item()]]
                        unsimilar_idx = group_dict[most_similar_group_label.item()][torch.argmin(sim).item()]
                    
                        group_member_count[self._group_state_dict[ffn_name][i]] -= 1
                        group_dict[most_similar_group_label.item()].remove(unsimilar_idx)
                        similarity_matrix[unsimilar_idx, most_similar_core] = -1
                        similarity_matrix[most_similar_core, unsimilar_idx] = -1
                        print(f"----kick out {unsimilar_idx} from group ")
                        # Reassign group label
                        most_similar_core = core_expert_indices[
                            torch.argmax(similarity_matrix[unsimilar_idx, core_expert_indices])
                        ]
                        most_similar_group_label = self._group_state_dict[ffn_name][most_similar_core]
                        self._group_state_dict[ffn_name][unsimilar_idx] = most_similar_group_label
                        group_member_count[most_similar_group_label] += 1
                        print(f"--expert {unsimilar_idx} is assigned to group {most_similar_group_label}, the core expert is {most_similar_core}")
        return dom_experts

    def compute_all_usages(
            self,
            model: Qwen2MoeForCausalLM,
            dataloader: DataLoader,
    ):
        model.eval()
        config = model.config
        for batch in tqdm(dataloader, desc=f"[TAMP] Evaluating routing distribution"):
            batch = {k: v.cuda() for k, v in batch.items()}
            if "labels" in batch:
                # We don't need to compute loss here, so remove the labels
                batch.pop("labels")
            with torch.no_grad():
                outputs = model(**batch, output_router_logits=True)
            all_router_logits = outputs.router_logits
            all_router_logits = torch.stack(all_router_logits)  # of shape (num_hidden_layers, num_tokens, num_experts)
            selected_experts = torch.topk(all_router_logits, 2, dim=-1)[1].reshape(
                config.num_hidden_layers, -1
            )  # of shape (num_hidden_layers, num_tokens * 2)
            for layer_idx in self.sparse_layer_indices:
                ffn_name = f"model.layers.{layer_idx}.mlp"
                unique, counts = torch.unique(selected_experts[layer_idx], return_counts=True)
                self._usage_frequency_state_dict[ffn_name][unique.cpu()] += counts.cpu()
        self._usage_frequency_state_dict = {
            k: v / torch.sum(v) for k, v in self._usage_frequency_state_dict.items()
        }

    def compute_all_similarities(
            self,
            model: Qwen2MoeForCausalLM,
            dataloader: DataLoader = None
    ):
        # if os.path.exists("similarity.pkl"):
        #     with open("similarity.pkl", "rb") as f:
        #         self._similarity_state_dict = pickle.load(f)
        #     return
        
        similarity_list = ["weight", "router-weight", "router-logits", "expert-output"]
        if self.similarity_base not in similarity_list and dataloader is None:
            raise ValueError(
                "[TAMP] `dataloader` should be provided when similarity_base is not 'weight' or 'router-weight'")
        model = model.eval()
        if self.similarity_base == "weight":
            self._compute_all_similarities_by_weight(model.state_dict())
        elif self.similarity_base == 'router-weight':
            self._compute_all_similarities_by_router_weight(model.state_dict())
        elif self.similarity_base == 'router-logits':
            self._compute_all_similarities_by_router_logits(model, dataloader)
        elif self.similarity_base == 'expert-output':
            self._compute_all_similarities_by_expert_outputs(model, dataloader)
        else:
            raise NotImplementedError
        
        # with open("similarity.pkl", "wb") as f:
        #     pickle.dump(self._similarity_state_dict, f)

    def _compute_all_similarities_by_weight(self, state_dict: Dict[str, torch.Tensor]):
        for layer_idx in tqdm(self.sparse_layer_indices, desc="[TAMP]  Computing similarities by weight..."):
            ffn_name = f"model.layers.{layer_idx}.mlp"
            for i in range(self.num_experts):
                for j in range(i + 1, self.num_experts):
                    i_flat = torch.cat(
                        [state_dict[f"{ffn_name}.experts.{i}.gate_proj.weight"].flatten(),
                         state_dict[f"{ffn_name}.experts.{i}.down_proj.weight"].flatten(),
                         state_dict[f"{ffn_name}.experts.{i}.up_proj.weight"].flatten()],
                        dim=0
                    )
                    j_flat = torch.cat(
                        [state_dict[f"{ffn_name}.experts.{j}.gate_proj.weight"].flatten(),
                         state_dict[f"{ffn_name}.experts.{j}.down_proj.weight"].flatten(),
                         state_dict[f"{ffn_name}.experts.{j}.up_proj.weight"].flatten()],
                        dim=0
                    )
                    similarity = self.similarity_fn(i_flat, j_flat)
                    self.save_similarity(ffn_name, i, j, similarity)

    def _compute_all_similarities_by_router_weight(
            self, state_dict: Dict[str, torch.Tensor]
    ):
        for layer_idx in tqdm(self.sparse_layer_indices, desc="[TAMP] Computing similarities by router rows..."):
            ffn_name = f"model.layers.{layer_idx}.mlp"
            for i in range(self.num_experts):
                for j in range(i + 1, self.num_experts):
                    i_flat = state_dict[f"{ffn_name}.gate.weight"][i]
                    j_flat = state_dict[f"{ffn_name}.gate.weight"][j]
                    similarity = self.similarity_fn(i_flat, j_flat)
                    self.save_similarity(ffn_name, i, j, similarity)

    def _compute_all_similarities_by_router_logits(
            self, model: Qwen2MoeForCausalLM, dataloader: DataLoader
    ):
        model.eval()
        all_router_logits = []
        for batch in tqdm(dataloader, desc=f"[TAMP] Running inference to get routing logits"):
            batch = {k: v.cuda() for k, v in batch.items()}
            if "labels" in batch:
                # We don't need to compute loss here, so remove the labels
                batch.pop("labels")
            with torch.no_grad():
                outputs = model(**batch, output_router_logits=True)
            batch_router_logits = outputs.router_logits
            batch_router_logits = torch.stack(batch_router_logits)  # (num_hidden_layers, num_tokens, num_experts)
            all_router_logits.append(batch_router_logits)

        all_router_logits = torch.cat(all_router_logits, dim=1)  # (num_hidden_layers, *, num_experts)
        for layer_idx in tqdm(self.sparse_layer_indices, desc="[TAMP] Computing similarities by router logits..."):
            ffn_name = f"model.layers.{layer_idx}.mlp"
            layer_router_logits = all_router_logits[layer_idx].reshape(-1, self.num_experts)
            with torch.no_grad():
                for i in range(self.num_experts):
                    for j in range(i + 1, self.num_experts):
                        i_flat = layer_router_logits[:, i].flatten()
                        j_flat = layer_router_logits[:, j].flatten()
                        similarity = self.similarity_fn(i_flat, j_flat)
                        self.save_similarity(ffn_name, i, j, similarity)
    
    def _compute_all_similarities_by_expert_outputs(
            self, model: Qwen2MoeForCausalLM, dataloader: DataLoader
    ):
        model.eval()
        forwarded_hidden_states = {} # moe input
        handles = []
        def _get_activation_hook(name):
            def hook(module, input, output):
                # forwarded_hidden_states[name].append(input[0].detach().cpu().reshape(-1, input[0].shape[-1]))
                forwarded_hidden_states[name].append(input[0].detach().reshape(-1, input[0].shape[-1]))
            return hook
        
        for layer_idx in tqdm(
                self.sparse_layer_indices,
                desc=f"[Merging]Registering forward hook..."
        ):
            ffn_name = f"model.layers.{layer_idx}.mlp"
            forwarded_hidden_states[ffn_name] = []
            handles.append(model.model.layers[layer_idx].mlp.register_forward_hook(
                _get_activation_hook(ffn_name))
            )

        for batch in tqdm(dataloader, desc=f"[TAMP] Running inference to collect moe inputs"):
            batch = {k: v.cuda() for k, v in batch.items()}
            if "labels" in batch:
                # We don't need to compute loss here, so remove the labels
                batch.pop("labels")
            with torch.no_grad():
                outputs = model(**batch)
                del outputs
        
        for handle in handles:
            handle.remove()
        torch.cuda.empty_cache()

        for layer_idx in tqdm(self.sparse_layer_indices, desc="[TAMP] Computing similarities by expert outputs..."):
            ffn_name = f"model.layers.{layer_idx}.mlp"
            layer_input = torch.cat(forwarded_hidden_states[ffn_name]).cuda()
            expert_outputs = [] # (E, #T, D) -> average -> (E, D)
            with torch.no_grad():
                for i in range(self.num_experts):
                    expert_outputs.append(model.model.layers[layer_idx].mlp.experts[i](layer_input).mean(dim=0))
                for i in range(self.num_experts):
                    for j in range(self.num_experts):
                        i_flat = expert_outputs[i].flatten()
                        j_flat = expert_outputs[j].flatten()
                        similarity = self.similarity_fn(i_flat, j_flat)
                        self.save_similarity(ffn_name, i, j, similarity)
        
        torch.cuda.empty_cache()
    
    def all_in_one_knowledge_dominant(
            self,
            model: Qwen2MoeForCausalLM,
            dataloader: DataLoader,
            merge: Optional[str] = "zipit",
            mode: Optional[str] = "normal",
            num_groups: Optional[int] = 30,
            dominant_alone: Optional[bool] = False,
            usage_weighted: Optional[bool] = False,
            lam_pred: Optional[float] = 1.0,
            lam_rep: Optional[float] = 1e-5,
            T: Optional[float] = 2.0,
    ):
        forwarded_hidden_states = [] # collect on cpu
        core_experts = dict()
        kd_labels = [] # collect on cpu

        #TODO: collect kd outputs
        def _get_activation_hook(name):
            def hook(module, input, output):
                forwarded_hidden_states.append(input[0].detach().cpu().reshape(-1, input[0].shape[-1]))
            return hook
        
        for layer_idx in self.sparse_layer_indices:
            _st = time.time()
            moe = model.model.layers[layer_idx].mlp
            _device = moe.experts[0].gate_proj.weight.device
            _dtype = moe.experts[0].gate_proj.weight.dtype
            moe_name = f"model.layers.{layer_idx}.mlp"
            print(f"[Process-Start] === Layer {layer_idx} / {len(self.sparse_layer_indices)} -> {moe_name} ===")

            # STEP: 1. Compute similarity
            print(self._similarity_state_dict[moe_name][0])
            
            # STEP: 2. Compute knowledge + Collect activation for zipit merging
            # 2.1 Initialization
            model.eval()
            # model.zero_grad()
            for p in model.parameters():
                p.requires_grad_(False)
            moe_pred_kl = torch.zeros(self.num_experts, self.d_ff, device=_device)
            moe_rep_kl = torch.zeros(self.num_experts, self.d_ff, device=_device)
            moe_masks = torch.ones(self.num_experts, self.d_ff, dtype=_dtype, device=_device)
            moe_masks.requires_grad_(True)

            # Zipit variables
            router_indices = []
            router_weights = []

            # 2.2 Register hook function
            handles = []
            _inputs = {}
            moe = model.model.layers[layer_idx].mlp
            experts = model.model.layers[layer_idx].mlp.experts
            for e in range(self.num_experts):
                handles.append(
                    apply_mask(experts[e].down_proj, moe_masks[e])
                )
                _inputs[e] = []
                handles.append(
                    hijack(experts[e].down_proj, _inputs[e], _hijack_input=True)
                )
            handles.append(moe.register_forward_hook(
                _get_activation_hook(moe_name)
            ))

            # 2.3 Do forward and measure knowledge
            num_samples = 0
            num_tokens = 0
            _index = 0
            print("[Computing] Do forward and measure knowledge on batch")
            for b, batch in enumerate(dataloader):
                print(b, end='')
                batch = {k: v.to(_device) for k, v in batch.items()}
                att_mask = batch["attention_mask"].bool().reshape(-1)
                batch_samples = batch["attention_mask"].shape[0]
                num_samples += batch_samples
                num_tokens += att_mask.sum().item()
                outputs = model(**batch, output_router_logits=True)
                router_logits = outputs.router_logits

                if layer_idx == self.sparse_layer_indices[0]:
                    pred = F.softmax(outputs.logits / T, dim=1).detach()
                    kd_labels.append(pred.cpu())
                else:
                    pred = kd_labels[_index:_index + batch_samples, :].to(_device)
                    _index += batch_samples
                kl_div = F.kl_div(
                    input=F.log_softmax(outputs.logits / T, dim=1),
                    target=pred,
                    reduction="batchmean"
                ) * (T ** 2)
                if kl_div > 10:
                    kl_div /= 1000
                print(f"kl_div: {kl_div.item()}")

                kl_div.backward()

                del outputs, pred, kl_div
                
                # Measure amount of knowledge
                routing_weights = F.softmax(router_logits[layer_idx], dim=1, dtype=torch.float)
                routing_weights, selected_experts = torch.topk(routing_weights, self.top_k, dim=-1)
                router_indices.append(selected_experts)
                if mode == "activation-with-router-logits" or mode == "all":
<<<<<<< HEAD
                     if hasattr(model.config, "norm_topk_prob"):
=======
                    if hasattr(model.config, "norm_topk_prob"):
>>>>>>> eaa4a1e8
                        if model.config.norm_topk_prob:
                            routing_weights = routing_weights / routing_weights.sum(dim=-1, keepdim=True)
                    else:
                        routing_weights = routing_weights / routing_weights.sum(dim=-1, keepdim=True)
                    router_weights.append(routing_weights)
                expert_index = selected_experts[att_mask]
                del routing_weights, selected_experts
                for e in range(self.num_experts):
                    # get feature
                    # token_id = (expert_index == e).nonzero()
                    # number_of_tokens = token_id.shape[0]
                    # _features = _inputs[e][-1][:number_of_tokens].to(torch.float32).to(_device)
                    _features = _inputs[e][-1].to(torch.float32).to(_device)

                    # get weigth and calculate representational knowledge
                    _weight = experts[e].down_proj.weight.detach()
                    moe_rep_kl[e] += ((_features ** 2).sum(dim=0) * (_weight ** 2).mean(dim=0)).data

                    # get gradient and calculate predictive knowledge
                    grad = moe_masks.grad[e]
                    moe_pred_kl[e] += (grad.detach() ** 2) * 0.5

                    del _inputs[e][-1], _features, _weight, grad
                moe_masks.grad.zero_()
            print(torch.cuda.memory_summary())
            # 2.4 Average score
            moe_pred_kl /= num_samples
            moe_rep_kl /= num_tokens

            print(f"moe_pred_kl: {moe_pred_kl.shape} {moe_pred_kl}")
            print(f"moe_rep_kl: {moe_rep_kl.shape} {moe_rep_kl}")

            # 2.5 Compute score
            origin_moe_scores = (moe_rep_kl * lam_rep + moe_pred_kl * lam_pred)
            moe_scores = origin_moe_scores.mean(dim=-1) # (E,)
            print(f"moe_scores: {moe_scores.shape} {moe_scores}")

            if layer_idx == self.sparse_layer_indices[0]:
                kd_labels = torch.cat(kd_labels, dim=0)
                print(f"kd_labels: {kd_labels.shape} {kd_labels}")
            
            for handle in handles:
                handle.remove()
            del handles, moe_pred_kl, moe_rep_kl, moe_masks, _inputs

            # STEP: 3. Choose dominant experts by knowledge, group them by similarity
            print(f"[Process-Grouping] === Choose dominant experts by knowledge, group them by similarity {self.similarity_base} ===")
            group_member_count = torch.zeros(num_groups)
            indices_sorted_by_kl = torch.argsort(moe_scores, descending=True).cpu()
            core_expert_indices = indices_sorted_by_kl[:num_groups]
            print("core_expert_indices: ", core_expert_indices)
            core_experts[moe_name] = core_expert_indices.tolist()
            group_dict = {}          
            for i in range(num_groups):
                self._group_state_dict[moe_name][core_expert_indices[i]] = i
                group_member_count[i] += 1
                group_dict[i] = [core_expert_indices[i].item()]
            similarity_matrix = self.get_similarity_matrix(moe_name)
            for i in range(0, self.num_experts): # assign group label to left experts
                if i in core_expert_indices:
                    continue
                most_similar_core = core_expert_indices[
                    torch.argmax(similarity_matrix[i, core_expert_indices])
                ]
                most_similar_group_label = self._group_state_dict[moe_name][most_similar_core]
                self._group_state_dict[moe_name][i] = most_similar_group_label
                group_member_count[most_similar_group_label] += 1
                group_dict[most_similar_group_label.item()].append(i)
                print(f"--expert {i} is assigned to group {most_similar_group_label}, the core expert is {most_similar_core}")
                if group_member_count[self._group_state_dict[moe_name][i]] > self.group_limit:
                    if len(core_expert_indices) == 1 and self.group_limit < self.num_experts:
                        raise ValueError(
                            f"[Merging]The number of groups at Encoder layer {layer_idx} is too small!"
                        )
                    
                    while group_member_count[most_similar_group_label] > self.group_limit:
                        print(f"----meet group limit {self.group_limit} with group {most_similar_group_label} (core: {most_similar_core})")
                        # Find the most unsimilar expert in the exceed group
                        sim = similarity_matrix[most_similar_core, group_dict[most_similar_group_label.item()]]
                        unsimilar_idx = group_dict[most_similar_group_label.item()][torch.argmin(sim).item()]
                        
                        group_member_count[self._group_state_dict[moe_name][i]] -= 1
                        group_dict[most_similar_group_label.item()].remove(unsimilar_idx)
                        similarity_matrix[unsimilar_idx, most_similar_core] = -1
                        similarity_matrix[most_similar_core, unsimilar_idx] = -1
                        print(f"----kick out {unsimilar_idx} from group ")
                        # Reassign group label
                        most_similar_core = core_expert_indices[
                            torch.argmax(similarity_matrix[unsimilar_idx, core_expert_indices])
                        ]
                        most_similar_group_label = self._group_state_dict[moe_name][most_similar_core]
                        self._group_state_dict[moe_name][unsimilar_idx] = most_similar_group_label
                        group_member_count[most_similar_group_label] += 1
                        group_dict[most_similar_group_label.item()].append(unsimilar_idx)
                        print(f"--expert {unsimilar_idx} is assigned to group {most_similar_group_label}, the core expert is {most_similar_core}")

            # STEP: 4. Zipit Merge
            group_labels = self._group_state_dict[moe_name]
            layer_forwarded_hidden_states = tuple()
            router_weights = torch.cat(router_weights, dim=0) # BT x k
            router_indices = torch.cat(router_indices, dim=0) # BT x k
            forwarded_hidden_states = torch.cat(forwarded_hidden_states, dim=0) # T x D
            for e in range(self.num_experts):
                expert_mask = (router_indices == expert_idx)
                batch_tensor = torch.any(expert_mask, dim=-1).to(forwarded_hidden_states.device)
                choice_input = forwarded_hidden_states[batch_tensor]
                if mode == "activation-with-router-logits" or mode == "all":
                    router_weight = torch.masked_select(router_weights, expert_mask).view(-1, 1).to(choice_input.device)
                    hidden_states = choice_input * router_weight
                else:
                    hidden_states = choice_input
                layer_forwarded_hidden_states += (hidden_states,)
            model.model.layers[layer_idx].mlp = _merge_moe_experts_within_and_across_models(
                moe=moe,
                group_labels=group_labels,
                forwarded_hidden_states=layer_forwarded_hidden_states,
                dominant_alone=dominant_alone,
                merge=merge,
                mode=mode,
                core_expert_indices=core_experts[moe_name] if core_experts is not None else None,
                usage_frequencies=self._usage_frequency_state_dict[moe_name] if usage_weighted else None,
                moe_scores=origin_moe_scores,
                data_limit=self.data_limit,
            )

            del layer_forwarded_hidden_states
            forwarded_hidden_states = []
            print(f"[Process-End] === Layer {layer_idx} / {len(self.sparse_layer_indices)}, cost {time.time() - _st:2f}s ===")
        self.core_experts = core_experts
        return model

def apply_mask(module, _mask):
    # applying masks to the input to compute gradients
    def masking(_, i):
        return _mask * i[0]

    handle = module.register_forward_pre_hook(masking)
    return handle

def hijack(module, _list, _hijack_input, _stop_forward=False):
    # if _stop_forward=True, then it raise error after forwarding the module
    if _hijack_input:
        def input_hook(_, inputs, __):
            _list.append(inputs[0].detach().cpu()) # .clone().data
            if _stop_forward:
                raise StopFowardException

        handle = module.register_forward_hook(input_hook)
    else:
        raise NotImplementedError
    return handle         

@torch.no_grad()
def _merge_mlp_experts_by_usage_frequency_weighting(
        ffn: Qwen2MoeSparseMoeBlock,
        group_labels: torch.LongTensor,
        usage_frequencies: torch.Tensor,
) -> Qwen2MoeSparseMoeBlock:
    for label in group_labels.unique():
        expert_indices = torch.where(group_labels == label)[0]
        gate_proj_weight_list = torch.stack(
            [ffn.experts[expert_idx].gate_proj.weight * usage_frequencies[expert_idx]
             for expert_idx in expert_indices], dim=0
        )
        down_proj_weight_list = torch.stack(
            [ffn.experts[expert_idx].down_proj.weight * usage_frequencies[expert_idx]
             for expert_idx in expert_indices], dim=0
        )
        up_proj_weight_list = torch.stack(
            [ffn.experts[expert_idx].up_proj.weight * usage_frequencies[expert_idx]
             for expert_idx in expert_indices], dim=0
        )
        gate_proj_weight = torch.sum(gate_proj_weight_list, dim=0) / (torch.sum(usage_frequencies[expert_indices], dim=0) + FP32_EPS)
        down_proj_weight = torch.sum(down_proj_weight_list, dim=0) / (torch.sum(usage_frequencies[expert_indices], dim=0) + FP32_EPS)
        up_proj_weight = torch.sum(up_proj_weight_list, dim=0) / (torch.sum(usage_frequencies[expert_indices], dim=0) + FP32_EPS)

        ffn.experts[expert_indices[0]].gate_proj.weight.copy_(gate_proj_weight)
        ffn.experts[expert_indices[0]].down_proj.weight.copy_(down_proj_weight)
        ffn.experts[expert_indices[0]].up_proj.weight.copy_(up_proj_weight)

        for expert_idx in expert_indices[1:]:
            # Binding merged experts to the first of them
            ffn.experts[expert_idx] = ffn.experts[expert_indices[0]]

    return ffn

@torch.no_grad()
def _merge_qwen_moe_by_knowledge_weight(
    ffn_list: List[Qwen2MoeMLP],
    knowledge_weight: torch.Tensor,
) -> Qwen2MoeMLP:
    d_ff, d_model = ffn_list[0].gate_proj.out_features, ffn_list[0].gate_proj.in_features
    num_ffn = len(ffn_list)
    
    col_sum = knowledge_weight.sum(dim=0, keepdim=True)
    knowledge_weight = (knowledge_weight / col_sum)
    knowledge = knowledge_weight.reshape(1, -1) # (ExN) -> (1xEN)
    
    print(knowledge_weight.shape, knowledge.shape)
    print(knowledge_weight)

    ffn_all_gate_proj = knowledge.T * torch.cat([ffn.gate_proj.weight.data for ffn in ffn_list], dim=0).to(knowledge.dtype)
    ffn_all_down_proj = knowledge * torch.cat([ffn.down_proj.weight.data for ffn in ffn_list], dim=1).to(knowledge.dtype)
    ffn_all_up_proj = knowledge.T * torch.cat([ffn.up_proj.weight.data for ffn in ffn_list], dim=0).to(knowledge.dtype)
    
    print(ffn_all_gate_proj.shape)

    ffn_all_gate_proj = ffn_all_gate_proj.reshape(d_ff, num_ffn, d_model)
    ffn_all_down_proj = ffn_all_down_proj.reshape(d_model, num_ffn, d_ff)
    ffn_all_up_proj = ffn_all_up_proj.reshape(d_ff, num_ffn, d_model)

    ffn_gate_proj = ffn_all_gate_proj.sum(dim=1)
    ffn_down_proj = ffn_all_down_proj.sum(dim=1)
    ffn_up_proj = ffn_all_up_proj.sum(dim=1)

    merged_ffn = deepcopy(ffn_list[0])
    merged_ffn.gate_proj.weight.data = ffn_gate_proj.to(ffn_list[0].gate_proj.weight.dtype)
    merged_ffn.down_proj.weight.data = ffn_down_proj.to(ffn_list[0].down_proj.weight.dtype)
    merged_ffn.up_proj.weight.data = ffn_up_proj.to(ffn_list[0].up_proj.weight.dtype)
    return merged_ffn

def remove_col(x, idx):
    return torch.cat([x[:, :idx], x[:, idx+1:]], dim=-1)

def remove_row(x, idx):
    return torch.cat([x[:idx], x[idx+1:]], dim=0)

@torch.no_grad()
def _zipit_merge(temp_dim, target_dim, weight1, weight3, data, _device, _dtype):
    permutation_matrix = torch.eye(temp_dim, temp_dim, dtype=_dtype, device=_device)
    ROUND = 0
    act = torch.nn.SiLU()
    while temp_dim > target_dim:
        ROUND += 1
        odd = temp_dim % 2
        target_dim_this_round = max(target_dim, temp_dim // 2 + odd)
        print(f"ROUND {ROUND}. From {temp_dim} to {target_dim_this_round}")
        
        ### Collect activations
        activations = []
        if weight3 is None:
            cur = torch.matmul(data, weight1.T)
        else:
            cur = act(torch.matmul(data, weight1.T)) * torch.matmul(data, weight3.T)
        activations.append(cur.reshape(-1, cur.shape[-1]))
        activations = torch.cat(activations, dim=0)
        print("Activations: ", activations.shape)
        ### Compute covariance
        mean = activations.mean(dim=0, keepdim=True)
        std = activations.std(dim=0, keepdim=True)
        covar = torch.matmul((activations - mean).T, activations - mean) / (activations.shape[0] - 1)
        corr_matrix = covar / (std.T * std + FP32_EPS)
        del mean, std, covar
        torch.cuda.empty_cache()
        corr_matrix[torch.arange(temp_dim), torch.arange(temp_dim)] = -1 # Remove self-correlation
        print(corr_matrix)
        ### Merge temp_dim / 2 times
        for _ in range(temp_dim - target_dim_this_round):
            max_index = torch.argmax(corr_matrix)
            row, col = max_index // corr_matrix.shape[0], max_index % corr_matrix.shape[0]
            permutation_matrix[:, row] += permutation_matrix[:, col]
            permutation_matrix = remove_col(permutation_matrix, col)

            # row_coef, col_coef = average_coefs[row], average_coefs[col]
            row_coef, col_coef = 1.0, 1.0
            weight1[row] = (row_coef * weight1[row] + col_coef * weight1[col]) / (row_coef + col_coef + FP32_EPS)
            if weight3 is not None:
                weight3[row] = (row_coef * weight3[row] + col_coef * weight3[col]) / (row_coef + col_coef + FP32_EPS)
                weight3 = remove_row(weight3, col)
            weight1 = remove_row(weight1, col)
            
            corr_matrix[row] = FP32_EPS # set very small number to avoid repeated merging
            corr_matrix[:, row] = FP32_EPS
            corr_matrix[row, row] = -1
            corr_matrix = remove_col(corr_matrix, col)
            corr_matrix = remove_row(corr_matrix, col)
        temp_dim = weight1.shape[0]
    for i in range(20): # permutation_matrix.shape[1]
        print(permutation_matrix[:, i].nonzero().squeeze())
    return permutation_matrix

@torch.no_grad()
def _merge_qwen_moe_by_zipit(
    ffn_list: List[Qwen2MoeMLP],
    forwarded_hidden_states: torch.Tensor,
    mini_batch_size: Optional[int] = None,
    alpha_for_repeated_merging: Optional[float] = 0.1,
    average_coefs: Optional[List[float]] = None,
    input_weight: Optional[List[float]] = None,
) -> Qwen2MoeMLP:
    d_ff, d_model = ffn_list[0].gate_proj.out_features, ffn_list[0].gate_proj.in_features
    num_ffn = len(ffn_list)
    temp_dim = d_ff * num_ffn
    average_coefs = [1.0] * temp_dim
    act = torch.nn.SiLU()

    _device = ffn_list[0].gate_proj.weight.device
    _dtype = ffn_list[0].gate_proj.weight.dtype
    forwarded_hidden_states = forwarded_hidden_states.to(_device)
    print(f"Data shape: {forwarded_hidden_states.shape}, temp_dim: {temp_dim}, target_dim: {d_ff}")

    ### Merge gate_proj and up_proj
    ffn_all_gate_proj = torch.cat([ffn.gate_proj.weight.data for ffn in ffn_list], dim=0) # (d_ff * num_ffn, d_model)
    ffn_all_up_proj = torch.cat([ffn.up_proj.weight.data for ffn in ffn_list], dim=0) # (d_ff * num_ffn, d_model)
    first_permutation_matrix = _zipit_merge(d_ff * num_ffn, d_ff, ffn_all_gate_proj, ffn_all_up_proj, forwarded_hidden_states, _device, _dtype)
    first_unmerge_matrix = first_permutation_matrix
    first_merge_matrix = torch.div(first_permutation_matrix, torch.sum(first_permutation_matrix, dim=0, keepdim=True))

    ffn_all_gate_proj = torch.cat([ffn.gate_proj.weight.data for ffn in ffn_list], dim=0) # (d_ff * num_ffn, d_model)
    ffn_all_up_proj = torch.cat([ffn.up_proj.weight.data for ffn in ffn_list], dim=0) # (d_ff * num_ffn, d_model)
    ffn_gate_proj = torch.matmul(first_merge_matrix.T, ffn_all_gate_proj)
    ffn_up_proj = torch.matmul(first_merge_matrix.T, ffn_all_up_proj)

    ### Merge down_proj
    new_data = act(torch.matmul(forwarded_hidden_states, ffn_gate_proj.T)) * torch.matmul(forwarded_hidden_states, ffn_up_proj.T)
    ffn_all_down_proj = torch.cat([ffn.down_proj.weight.data for ffn in ffn_list], dim=0) # (d_model * num_ffn, d_ff)
    second_permutation_matrix = _zipit_merge(d_model * num_ffn, d_model, ffn_all_down_proj, None, new_data, _device, _dtype)
    second_merge_matrix = torch.div(second_permutation_matrix, torch.sum(second_permutation_matrix, dim=0, keepdim=True))
    second_unmerge_matrix = second_permutation_matrix
    ffn_down_proj = torch.zeros(d_model, d_ff).to(_device)
    for i in range(num_ffn):
        ffn_down_proj += torch.matmul(second_merge_matrix.T[:, i*d_model:(i+1)*d_model], torch.matmul(ffn_all_down_proj[i*d_model:(i+1)*d_model], first_unmerge_matrix.T[:, i*d_ff:(i+1)*d_ff]))

    merged_ffn = deepcopy(ffn_list[0])
    merged_ffn.gate_proj.weight.data = ffn_gate_proj
    merged_ffn.down_proj.weight.data = ffn_down_proj
    merged_ffn.up_proj.weight.data = ffn_up_proj

    return merged_ffn

@torch.no_grad()
def collect_act(data, weight1, weight3=None):
    activations = []
    act = torch.nn.SiLU()
    if weight3 is not None:
        cur = act(torch.matmul(data, weight1.T)) * torch.matmul(data, weight3.T)
    else:
        cur = torch.matmul(data, weight1.T)
    activations.append(cur.reshape(-1, cur.shape[-1]))
    return torch.cat(activations, dim=0)

@torch.no_grad()
def compute_covariance(act1, act2):
    mean1 = act1.mean(dim=0, keepdim=True)
    mean2 = act2.mean(dim=0, keepdim=True)
    std1 = act1.std(dim=0, keepdim=True)
    std2 = act2.std(dim=0, keepdim=True)
    corr_matrix = torch.matmul((act1 - mean1).T, act2 - mean2) / (act1.shape[0] - 1)
    corr_matrix = corr_matrix / (std1.T * std2 + FP32_EPS)
    return corr_matrix

def compute_permutation(data, ffn_list, dom_ind):
    dom_act = collect_act(forwarded_hidden_states, ffn_list[dominant_index].gate_proj.weight.data, ffn_list[dominant_index].up_proj.weight.data)
    group_indexes = []
    for i in range(num_ffn):
        if i == dominant_index:
            continue
        other_act = collect_act(forwarded_hidden_states, ffn_list[i].gate_proj.weight.data, ffn_list[i].up_proj.weight.data)
        corr_matrix = compute_covariance(dom_act, other_act)
        max_index = torch.argmax(corr_matrix, dim=1)
        group_indexes.append(max_index)
    
    permutation_matrix = torch.eye(d_ff, temp_dim).to(_device).to(torch.float16)
    for i in range(d_ff):
        for j in range(corr_matrix.shape[1]):
            index_in_this_group = (group_indexes[j] == i).nonzero().squeeze() + d_ff * (i + 1)
            permutation_matrix[i, index_in_this_group] = 1
    permutation_matrix = torch.div(permutation_matrix, torch.sum(permutation_matrix, dim=1, keepdim=True))
    return permutation_matrix

@torch.no_grad()
def _merge_qwen_moe_experts_with_dominant(
        ffn_list: List[Qwen2MoeMLP],
        forwarded_hidden_states: torch.Tensor,
        mini_batch_size: Optional[int] = None,
        alpha_for_repeated_merging: Optional[float] = 0.1,
        average_coefs: Optional[List[float]] = None,
        input_weight: Optional[List[float]] = None,
        dominant_index: Optional[int] = 0,
) -> Qwen2MoeMLP:
    print("merge: fix-dom-independent-rule-without-unmerge")
    d_ff, d_model = ffn_list[0].gate_proj.out_features, ffn_list[0].gate_proj.in_features
    num_ffn = len(ffn_list)
    need_pinv = False
    if input_weight is not None:
        coef = input_weight
        need_pinv = True
    elif average_coefs is None:
        coef = [1.0] * num_ffn
    elif len(average_coefs) == num_ffn:
        coef = average_coefs
        need_pinv = True
    else:
        coef = [1.0] * num_ffn
    
    if dominant_index != 0:
        ffn_list[0], ffn_list[dominant_index] = ffn_list[dominant_index], ffn_list[0]
    print("dominant_index: ", dominant_index)
    _device = ffn_list[0].gate_proj.weight.device
    _dtype = ffn_list[0].gate_proj.weight.dtype
    forwarded_hidden_states = forwarded_hidden_states.to(_device)
    print(f"Data shape: {forwarded_hidden_states.shape}, temp_dim: {d_ff * num_ffn}, target_dim: {d_ff}, dominant_index: {dominant_index}")
    # Compute Permutation Matrix for gate_proj and up_proj
    permutation_matrix = torch.eye(d_ff, d_ff * num_ffn, device=_device, dtype=_dtype) * coef[0]
    dom_act = collect_act(forwarded_hidden_states, ffn_list[dominant_index].gate_proj.weight.data, ffn_list[dominant_index].up_proj.weight.data)
    group_indexes = []
    for i in range(num_ffn):
        if i == dominant_index:
            continue
        other_act = collect_act(forwarded_hidden_states, ffn_list[i].gate_proj.weight.data, ffn_list[i].up_proj.weight.data)
        corr_matrix = compute_covariance(dom_act, other_act)
        max_index = torch.argmax(corr_matrix, dim=1)
        group_indexes.append(max_index)
    for i in range(d_ff):
        for j in range(num_ffn - 1):
            index_in_this_group = (group_indexes[j] == i).nonzero().squeeze() + d_ff * (j + 1)
            permutation_matrix[i, index_in_this_group] = coef[j]
    if not need_pinv:
        unmerge_1 = permutation_matrix
        permutation_matrix = torch.div(permutation_matrix, torch.sum(permutation_matrix, dim=1, keepdim=True))
    else:
        permutation_matrix = torch.div(permutation_matrix, torch.sum(permutation_matrix, dim=1, keepdim=True))
        unmerge_1 = torch.linalg.pinv(permutation_matrix.to(torch.float)).to(_dtype).T
        permutation_matrix = permutation_matrix.to(_dtype)
    
    print(f"first permutation_matrix: {permutation_matrix.shape} {permutation_matrix[0]}")
    ffn_all_gate_proj = torch.cat([ffn.gate_proj.weight.data for ffn in ffn_list], dim=0) # (d_ff * num_ffn, d_model)
    ffn_all_up_proj = torch.cat([ffn.up_proj.weight.data for ffn in ffn_list], dim=0) # (d_ff * num_ffn, d_model)
    ffn_gate_proj = torch.matmul(permutation_matrix, ffn_all_gate_proj)
    ffn_up_proj = torch.matmul(permutation_matrix, ffn_all_up_proj)

    del ffn_all_gate_proj, ffn_all_up_proj

    # Compute Permutation Matrix for down_proj
    permutation_matrix = torch.eye(d_model, d_model * num_ffn, dtype=_dtype, device=_device) * coef[0]
    new_data = collect_act(forwarded_hidden_states, ffn_gate_proj, ffn_up_proj)
    dom_act = collect_act(new_data, ffn_list[dominant_index].down_proj.weight.data, None)
    group_indexes.clear()
    for i in range(num_ffn):
        if i == dominant_index:
            continue
        other_act = collect_act(new_data, ffn_list[i].down_proj.weight.data, None)
        corr_matrix = compute_covariance(dom_act, other_act)
        max_index = torch.argmax(corr_matrix, dim=1)
        group_indexes.append(max_index)
    for i in range(d_model):
        for j in range(num_ffn - 1):
            index_in_this_group = (group_indexes[j] == i).nonzero().squeeze() + d_model * (j + 1)
            permutation_matrix[i, index_in_this_group] = coef[j]
    permutation_matrix = torch.div(permutation_matrix, torch.sum(permutation_matrix, dim=1, keepdim=True))
    print(f"second permutation_matrix: {permutation_matrix.shape} {permutation_matrix[0]}")
    ffn_all_down_proj = torch.cat([ffn.down_proj.weight.data for ffn in ffn_list], dim=0) # (d_model * num_ffn, d_ff)
    ffn_down_proj = torch.zeros(d_model, d_ff).to(_device)
    for i in range(num_ffn):
        ffn_down_proj += torch.matmul(permutation_matrix[:, i*d_model:(i+1)*d_model],
            torch.matmul(ffn_all_down_proj[i*d_model:(i+1)*d_model], 
                         unmerge_1[:, i*d_ff:(i+1)*d_ff])
        )

    del ffn_all_down_proj

    merged_ffn = deepcopy(ffn_list[0])
    merged_ffn.gate_proj.weight.data = ffn_gate_proj
    merged_ffn.down_proj.weight.data = ffn_down_proj
    merged_ffn.up_proj.weight.data = ffn_up_proj

    return merged_ffn

@torch.no_grad()
def _merge_qwen_moe_experts_with_dominant_same_rule(
        ffn_list: List[Qwen2MoeMLP],
        forwarded_hidden_states: torch.Tensor,
        mini_batch_size: Optional[int] = None,
        alpha_for_repeated_merging: Optional[float] = 0.1,
        average_coefs: Optional[List[float]] = None,
        input_weight: Optional[List[float]] = None,
        dominant_index: Optional[int] = 0,
):
    print("merge: fix-dom-same-rule-without-unmerge")
    d_ff, d_model = ffn_list[0].gate_proj.out_features, ffn_list[0].gate_proj.in_features
    num_ffn = len(ffn_list)
    if input_weight is not None:
        coef = input_weight
    elif average_coefs is None:
        coef = [1.0] * num_ffn
    elif len(average_coefs) == num_ffn:
        coef = average_coefs
    else:
        coef = [1.0] * num_ffn
    
    if dominant_index != 0:
        ffn_list[0], ffn_list[dominant_index] = ffn_list[dominant_index], ffn_list[0]
    print("dominant_index: ", dominant_index)
    _device = ffn_list[0].gate_proj.weight.device
    _dtype = ffn_list[0].gate_proj.weight.dtype
    forwarded_hidden_states = forwarded_hidden_states.to(_device)
    print(f"Data shape: {forwarded_hidden_states.shape}, temp_dim: {d_ff * num_ffn}, target_dim: {d_ff}, dominant_index: {dominant_index}")
    # Compute Permutation Matrix for gate_proj and up_proj
    permutation_matrix = torch.eye(d_ff, d_ff * num_ffn, dtype=_dtype, device=_device) * coef[0]
    dom_act = collect_act(forwarded_hidden_states, ffn_list[dominant_index].gate_proj.weight.data, ffn_list[dominant_index].up_proj.weight.data)
    group_indexes = []
    for i in range(num_ffn):
        if i == dominant_index:
            continue
        other_act = collect_act(forwarded_hidden_states, ffn_list[i].gate_proj.weight.data, ffn_list[i].up_proj.weight.data)
        corr_matrix = compute_covariance(dom_act, other_act)
        max_index = torch.argmax(corr_matrix, dim=1)
        group_indexes.append(max_index)
    for i in range(d_ff):
        for j in range(num_ffn - 1):
            index_in_this_group = (group_indexes[j] == i).nonzero().squeeze() + d_ff * (j + 1)
            permutation_matrix[i, index_in_this_group] = coef[j]
    permutation_matrix = torch.div(permutation_matrix, torch.sum(permutation_matrix, dim=1, keepdim=True))
    print(f"first permutation_matrix: {permutation_matrix.shape} {permutation_matrix[0]}")
    ffn_all_gate_proj = torch.cat([ffn.gate_proj.weight.data for ffn in ffn_list], dim=0) # (d_ff * num_ffn, d_model)
    ffn_all_down_proj = torch.cat([ffn.down_proj.weight.data for ffn in ffn_list], dim=1) # (d_model, d_ff * num_ffn)
    ffn_all_up_proj = torch.cat([ffn.up_proj.weight.data for ffn in ffn_list], dim=0) # (d_ff * num_ffn, d_model)
    ffn_gate_proj = torch.matmul(permutation_matrix, ffn_all_gate_proj)
    ffn_down_proj = torch.matmul(permutation_matrix, ffn_all_down_proj.T)
    ffn_up_proj = torch.matmul(permutation_matrix, ffn_all_up_proj)

    del ffn_all_gate_proj, ffn_all_down_proj, ffn_all_up_proj

    merged_ffn = deepcopy(ffn_list[0])
    merged_ffn.gate_proj.weight.data = ffn_gate_proj
    merged_ffn.down_proj.weight.data = ffn_down_proj.T
    merged_ffn.up_proj.weight.data = ffn_up_proj

    return merged_ffn

@torch.no_grad()
def process_coef(num_ffn, d_ff, d_model, average_coefs=None, input_weight=None):
    if input_weight is not None:
        first_coef = []
        second_coef = []
        for w in input_weight:
            coef_1 = [w] * d_ff
            first_coef.extend(coef_1)
            coef_2 = [w] * d_model
            second_coef.extend(coef_2)
    elif average_coefs is None:
        first_coef = [1.0] * num_ffn * d_ff
        second_coef = [1.0] * num_ffn * d_model
    elif len(average_coefs) == num_ffn:
        first_coef = [coef for coef in average_coefs for _ in range(d_ff)]
        second_coef = [coef for coef in average_coefs for _ in range(d_model)]
    else:
        raise ValueError("The argument `avearge_coefs` should be either None or have the same length as `num_ffn`, or you need to provide `input_weight`.")
    return first_coef, second_coef

@torch.no_grad()
def compute_correlation(act):
    mean = act.mean(dim=0, keepdim=True)
    std = act.std(dim=0, keepdim=True)
    covar = torch.mm((act - mean).T, act - mean) / (act.shape[0] - 1)
    corr_matrix = covar / (std.T * std + FP32_EPS)
    del mean, std, covar
    torch.cuda.empty_cache()
    return corr_matrix

@torch.no_grad()
def compute_merging(temp_dim, target_dim, corr_matrix, coef, alpha, _device):
    permutation_matrix = torch.eye(temp_dim, temp_dim, dtype=torch.float, device=_device)
    while corr_matrix.shape[0] > target_dim:
        max_index = torch.argmax(corr_matrix)
        max_i, max_j = max_index // corr_matrix.shape[0], max_index % corr_matrix.shape[0]

        # Update permutation matrix
        i_coef, j_coef = coef[max_i], coef[max_j]
        permutation_matrix[:, max_i] = (i_coef * permutation_matrix[:, max_i] + j_coef * permutation_matrix[:, max_j]) / (i_coef + j_coef + FP32_EPS)
        permutation_matrix = remove_col(permutation_matrix, max_j)

        # Update corr_matrix
        updated_corr_vec = alpha * torch.min(torch.stack([corr_matrix[max_i], corr_matrix[max_j]]), dim=0).values
        corr_matrix[max_i] = updated_corr_vec
        corr_matrix[:, max_i] = updated_corr_vec
        corr_matrix[max_i, max_i] = -1
        # Remove second feature from the correlation matrix
        corr_matrix = remove_col(corr_matrix, max_j)
        corr_matrix = remove_row(corr_matrix, max_j)
    return permutation_matrix

@torch.no_grad()
def _merge_qwen_moe_by_zipit_with_unmerge(
    ffn_list: List[Qwen2MoeMLP],
    forwarded_hidden_states: torch.Tensor,
    mini_batch_size: Optional[int] = 5000,
    alpha_for_repeated_merging: Optional[float] = 0.1,
    average_coefs: Optional[List[float]] = None,
    input_weight: Optional[List[float]] = None,
):
    print("merge: zipit-independe-rule-with-unmerge")
    ffn_list = [ffn.eval() for ffn in ffn_list]
    d_ff, d_model = ffn_list[0].gate_proj.out_features, ffn_list[0].gate_proj.in_features
    num_ffn = len(ffn_list)
    first_coef, second_coef = process_coef(num_ffn, d_ff, d_model, average_coefs, input_weight)
    
    _device = ffn_list[0].gate_proj.weight.device
    _dtype = ffn_list[0].gate_proj.weight.dtype
    forwarded_hidden_states = forwarded_hidden_states.to(_device)
    print(f"Collect activations with batch size {mini_batch_size} with original data length {forwarded_hidden_states.shape}")

    # Compute gate_proj and up_proj's permutation matrix
    ffn_all_gate_proj = torch.cat([ffn.gate_proj.weight.data for ffn in ffn_list], dim=0) # 
    ffn_all_up_proj = torch.cat([ffn.up_proj.weight.data for ffn in ffn_list], dim=0)
    act = torch.nn.SiLU()

    activations = []
    cur = act(torch.matmul(forwarded_hidden_states, ffn_all_gate_proj.T)) * torch.matmul(forwarded_hidden_states, ffn_all_up_proj.T)
    activations.append(cur.reshape(-1, cur.shape[-1]))
    cat_activtaions = torch.cat(activations, dim=0)
    activations.clear()
    corr_matrix = compute_correlation(cat_activtaions)
    corr_matrix[torch.arange(d_ff * num_ffn), torch.arange(d_ff * num_ffn)] = -1  # Remove self-correlation
    print(f"corr_matrix: {corr_matrix.shape}")
    first_permutation_matrix = compute_merging(d_ff * num_ffn, d_ff, corr_matrix, first_coef, alpha_for_repeated_merging, _device)
    first_permutation_matrix = first_permutation_matrix / torch.sum(first_permutation_matrix, dim=0, keepdim=True)
    first_unmerge_matrix = torch.linalg.pinv(first_permutation_matrix)
    first_permutation_matrix = first_permutation_matrix.to(_dtype)
    ffn_gate_proj = torch.matmul(first_permutation_matrix.T, ffn_all_gate_proj)
    ffn_up_proj = torch.matmul(first_permutation_matrix.T, ffn_all_up_proj)
    print(f"first_permutation_matrix: {first_permutation_matrix.shape}, first_unmerge_matrix: {first_unmerge_matrix.shape}")
    
    # Compute down_proj's permutation matrix
    ffn_all_down_proj = torch.cat([ffn.down_proj.weight.data for ffn in ffn_list], dim=0)
    new_data = act(torch.matmul(forwarded_hidden_states, ffn_gate_proj.T)) * torch.matmul(forwarded_hidden_states, ffn_up_proj.T)
    activations = []
    new_cur = torch.matmul(new_data, ffn_all_down_proj.T)
    activations.append(new_cur.reshape(-1, new_cur.shape[-1]))
    cat_activtaions = torch.cat(activations, dim=0)
    activations.clear()
    corr_matrix = compute_correlation(cat_activtaions)
    corr_matrix[torch.arange(d_model * num_ffn), torch.arange(d_model * num_ffn)] = -1  # Remove self-correlation
    print(f"corr_matrix: {corr_matrix.shape}")
    second_permutation_matrix = compute_merging(d_model * num_ffn, d_model, corr_matrix, second_coef, alpha_for_repeated_merging, _device)
    second_permutation_matrix = second_permutation_matrix / torch.sum(second_permutation_matrix, dim=0, keepdim=True)
    second_unmerge_matrix = torch.linalg.pinv(second_permutation_matrix) # DxED
    print(f"second_permutation_matrix: {second_permutation_matrix.shape}, second_unmerge_matrix: {second_unmerge_matrix.shape}")
    second_permutation_matrix = second_permutation_matrix.to(_device).to(_dtype)
    first_unmerge_matrix = first_unmerge_matrix.to(_device).to(_dtype)
    ffn_down_proj = torch.zeros(d_model, d_ff, device=_device)
    for i in range(num_ffn):
        ffn_down_proj += torch.matmul(second_permutation_matrix.T[:, i*d_model:(i+1)*d_model], 
            torch.matmul(ffn_all_down_proj[i*d_model:(i+1)*d_model], first_unmerge_matrix[:, i*d_ff:(i+1)*d_ff]))
    
    merged_ffn = deepcopy(ffn_list[0])
    merged_ffn.gate_proj.weight.data = ffn_gate_proj
    merged_ffn.down_proj.weight.data = ffn_down_proj
    merged_ffn.up_proj.weight.data = ffn_up_proj
    
    # TODO: use a warpper to warp moe and assign unmerge matrix to it
    # TODO: consider (gate_proj, up_proj) and (down_proj) has differnt unmerge matrix, use down_proj's unmerge matrix to unmerge down_proj's output
    return merged_ffn, second_unmerge_matrix

@torch.no_grad()
def _merge_qwen_moe_by_activation_matching_within_and_across_models(
    ffn_list: List[Qwen2MoeMLP],
    forwarded_hidden_states: torch.Tensor,
    mini_batch_size: Optional[int] = None,
    alpha_for_repeated_merging: Optional[float] = 0.1,
    average_coefs: Optional[List[float]] = None,
    input_weight: Optional[List[float]] = None,
) -> Qwen2MoeMLP:
    print("merge: zipit-same-rule-without-unmerge")
    ffn_list = [ffn.eval() for ffn in ffn_list]
    concat_ffn = deepcopy(ffn_list[0])
    d_ff, d_model = concat_ffn.gate_proj.out_features, concat_ffn.gate_proj.in_features
    if input_weight is not None:
        average_coefs = []
        for w in input_weight:
            coef = [w] * d_ff
            average_coefs.extend(coef)
    elif average_coefs is None:
        average_coefs = [1.0] * len(ffn_list) * d_ff
    elif len(average_coefs) == len(ffn_list):
        average_coefs = [coef for coef in average_coefs for _ in range(d_ff)]
    elif len(average_coefs) != len(ffn_list) * d_ff:
        raise ValueError(
            f"The length of average_coefs should be either {len(ffn_list)} or {len(ffn_list) * d_ff}, "
            f"but got {len(average_coefs)}."
        )
    num_ffn = len(ffn_list)
    if len(forwarded_hidden_states) == 0 or len(forwarded_hidden_states) == 1:
        return concat_ffn
    if mini_batch_size is None:
        mini_batch_size = forwarded_hidden_states.shape[0]

    _device = forwarded_hidden_states.device
    ffn_all_gate_proj = torch.cat([ffn.gate_proj.weight.data for ffn in ffn_list], dim=0)
    ffn_all_down_proj = torch.cat([ffn.down_proj.weight.data for ffn in ffn_list], dim=1)
    ffn_all_up_proj = torch.cat([ffn.up_proj.weight.data for ffn in ffn_list], dim=0)
    concat_ffn.gate_proj = torch.nn.Linear(d_model, d_ff * num_ffn, bias=False)
    concat_ffn.down_proj = torch.nn.Linear(d_ff * num_ffn, d_model, bias=False)
    concat_ffn.up_proj = torch.nn.Linear(d_model, d_ff * num_ffn, bias=False)
    concat_ffn.gate_proj.weight.data = ffn_all_gate_proj
    concat_ffn.down_proj.weight.data = ffn_all_down_proj
    concat_ffn.up_proj.weight.data = ffn_all_up_proj
    # concat_ffn = concat_ffn.eval()
    concat_ffn.gate_proj.weight.to(_device)
    concat_ffn.up_proj.weight.to(_device)
    concat_ffn.down_proj.weight.to(_device)
    
    activations = []
    
    def _activation_hook(module, input, output):
        activations.append(input[0].detach().reshape(-1, input[0].shape[-1]))
        return _activation_hook
    
    print(f"Collect activations with batch size {mini_batch_size} with original data length {forwarded_hidden_states.shape[0]}")

    handle = concat_ffn.down_proj.register_forward_hook(_activation_hook)

    for i in range(0, forwarded_hidden_states.shape[0], mini_batch_size):
        concat_ffn(forwarded_hidden_states[i:i + mini_batch_size])
    
    handle.remove()
    del handle, forwarded_hidden_states

    activations = torch.cat(activations, dim=0)  # (batch_size * seq_len, d_ff * num_ffn)

    # Initialize the correlation matrix
    mean = activations.mean(dim=0, keepdim=True)  # (1, d_ff * num_ffn)
    std = activations.std(dim=0, keepdim=True)  # (1, d_ff * num_ffn)
    covar = torch.mm(
        (activations - mean).t(),
        (activations - mean)
    ) / (activations.shape[0] - 1)  # (d_ff * num_ffn, d_ff * num_ffn)
    corr_matrix = covar / (std.t() * std + FP32_EPS)  # (d_ff * num_ffn, d_ff * num_ffn)

    del activations, covar, std, mean
    torch.cuda.empty_cache()

    corr_matrix[torch.arange(d_ff * num_ffn), torch.arange(d_ff * num_ffn)] = -1  # Remove self-correlation

    # Greedy Merging!
    while ffn_all_gate_proj.shape[0] > d_ff:
        # Select the most correlated pair
        max_index = torch.argmax(corr_matrix)
        max_i, max_j = max_index // corr_matrix.shape[0], max_index % corr_matrix.shape[0]

        # Merge the most correlated pair, replace the first feature with the merged one
        i_coef, j_coef = average_coefs[max_i], average_coefs[max_j]
        ffn_all_gate_proj[max_i] = (i_coef * ffn_all_gate_proj[max_i] + j_coef * ffn_all_gate_proj[max_j]) / (i_coef + j_coef + FP32_EPS)
        ffn_all_up_proj[max_i] = (i_coef * ffn_all_up_proj[max_i] + j_coef * ffn_all_up_proj[max_j]) / (i_coef + j_coef + FP32_EPS)
        ffn_all_down_proj[:, max_i] = (i_coef * ffn_all_down_proj[:, max_i] + j_coef * ffn_all_down_proj[:, max_j]) / (
                i_coef + j_coef + FP32_EPS)
       
        # Remove the second feature
        ffn_all_gate_proj = torch.cat([
            ffn_all_gate_proj[:max_j],
            ffn_all_gate_proj[max_j + 1:]
        ], dim=0)
        ffn_all_up_proj = torch.cat([
            ffn_all_up_proj[:max_j],
            ffn_all_up_proj[max_j + 1:]
        ], dim=0)
        ffn_all_down_proj = torch.cat([
            ffn_all_down_proj[:, :max_j],
            ffn_all_down_proj[:, max_j + 1:]
        ], dim=1)

        # Update the correlation matrix
        updated_corr_vec = alpha_for_repeated_merging * torch.min(
            torch.stack([corr_matrix[max_i], corr_matrix[max_j]]), dim=0
        ).values
        corr_matrix[max_i] = updated_corr_vec
        corr_matrix[:, max_i] = updated_corr_vec
        corr_matrix[max_i, max_i] = -1  # Remove self-correlation

        # Remove the second feature from the correlation matrix
        corr_matrix = torch.cat([
            corr_matrix[:, :max_j],
            corr_matrix[:, max_j + 1:]
        ], dim=1)
        corr_matrix = torch.cat([
            corr_matrix[:max_j],
            corr_matrix[max_j + 1:]
        ], dim=0)

        # Update the average coefs
        average_coefs[max_i] += average_coefs[max_j]
        average_coefs = average_coefs[:max_j] + average_coefs[max_j + 1:]

    # handle.remove()
    del corr_matrix
    merged_ffn = deepcopy(ffn_list[0])
   
    merged_ffn.gate_proj.weight.data = ffn_all_gate_proj
    merged_ffn.down_proj.weight.data = ffn_all_down_proj
    merged_ffn.up_proj.weight.data = ffn_all_up_proj

    return merged_ffn


@torch.no_grad()
def _merge_moe_experts_within_and_across_models(
        moe: Qwen2MoeSparseMoeBlock,
        group_labels: torch.LongTensor,
        forwarded_hidden_states: Tuple[torch.Tensor],
        dominant_alone: bool,
        merge: str,
        mode: Optional[str] = "normal",
        core_expert_indices: Optional[List[int]] = None,
        usage_frequencies: Optional[torch.Tensor] = None,
        moe_scores: Optional[torch.Tensor] = None,
        data_limit: Optional[int] = 50000,
) -> Qwen2MoeSparseMoeBlock:

    _device = moe.experts[0].gate_proj.weight.device
    _dtype = moe.experts[0].gate_proj.weight.dtype
    
    # moe.expert_dict = {}
    input_weight = None
    if merge == "unmerge":
        moe = Qwen2MoEWrapper(moe)
    print("core_expert_indices: ", core_expert_indices)

    for label in group_labels.unique():
        expert_indices = torch.where(group_labels == label)[0]
        print(f"Group {label}: {expert_indices}")
        core_expert_index = [i for i, idx in enumerate(expert_indices) if idx in core_expert_indices]
        if mode == "input-weight" or mode == "all":
            input_weight = []
            for expert_idx in expert_indices:
                input_weight.append(forwarded_hidden_states[expert_idx].shape[0])
            s = sum(input_weight)
            input_weight = [w / s for w in input_weight]
            print(f"Input weight: {input_weight}")
        # not dominant
        group_forwarded_hidden_states = torch.cat([
            forwarded_hidden_states[expert_idx] for expert_idx in expert_indices
        ], dim=0)
        if data_limit != 1000000:
            randperm_indices = torch.randperm(group_forwarded_hidden_states.shape[0])
            group_forwarded_hidden_states = group_forwarded_hidden_states[randperm_indices[:data_limit]]
        if len(expert_indices) == 1:
            if merge == "unmerge":
                merged_expert = moe.model.experts[expert_indices[0]]
                moe.unmerge_matrix[label.item()] = None
            else:
                merged_expert = moe.experts[expert_indices[0]]
        else:
            if merge == "kl-weight":
                merged_expert = _merge_qwen_moe_by_knowledge_weight(
                    ffn_list=[moe.experts[expert_idx] for expert_idx in expert_indices],
                    knowledge_weight=moe_scores[expert_indices],
                )
            elif merge == "update":
                merged_expert = _merge_qwen_moe_by_zipit(
                    ffn_list=[moe.experts[expert_idx] for expert_idx in expert_indices],
                    forwarded_hidden_states=group_forwarded_hidden_states,
                    mini_batch_size=5000,
                    average_coefs=usage_frequencies[expert_indices].tolist() if usage_frequencies is not None else None,
                    input_weight=input_weight,
                )
            elif merge == "fix-dom":
                merged_expert = _merge_qwen_moe_experts_with_dominant(
                    ffn_list=[moe.experts[expert_idx] for expert_idx in expert_indices],
                    forwarded_hidden_states=group_forwarded_hidden_states,
                    mini_batch_size=5000,
                    average_coefs=usage_frequencies[expert_indices].tolist() if usage_frequencies is not None else None,
                    input_weight=input_weight,
                    dominant_index=core_expert_index[0],
                )
            elif merge == "fix-dom-same":
                merged_expert = _merge_qwen_moe_experts_with_dominant_same_rule(
                    ffn_list=[moe.experts[expert_idx] for expert_idx in expert_indices],
                    forwarded_hidden_states=group_forwarded_hidden_states,
                    mini_batch_size=5000,
                    average_coefs=usage_frequencies[expert_indices].tolist() if usage_frequencies is not None else None,
                    input_weight=input_weight,
                    dominant_index=core_expert_index[0],
                )
            elif merge == "unmerge":
                merged_expert, unmerge_matrix = _merge_qwen_moe_by_zipit_with_unmerge(
                    ffn_list=[moe.model.experts[expert_idx] for expert_idx in expert_indices],
                    forwarded_hidden_states=group_forwarded_hidden_states,
                    mini_batch_size=5000,
                    average_coefs=usage_frequencies[expert_indices].tolist() if usage_frequencies is not None else None,
                    input_weight=input_weight,
                )
                moe.unmerge_matrix[label.item()] = unmerge_matrix.to(_device).to(_dtype)
            else:
                merged_expert = _merge_qwen_moe_by_activation_matching_within_and_across_models(
                    ffn_list=[moe.experts[expert_idx] for expert_idx in expert_indices],
                    forwarded_hidden_states=group_forwarded_hidden_states,
                    mini_batch_size=2048,
                    average_coefs=usage_frequencies[expert_indices].tolist() if usage_frequencies is not None else None,
                    input_weight=input_weight,
                )
        
        if merge == "unmerge":
            moe.model.experts[expert_indices[0].item()].gate_proj.weight.copy_(merged_expert.gate_proj.weight)
            moe.model.experts[expert_indices[0].item()].down_proj.weight.copy_(merged_expert.down_proj.weight)
            moe.model.experts[expert_indices[0].item()].up_proj.weight.copy_(merged_expert.up_proj.weight)
            moe.expert_to_group[expert_indices[0].item()] = label.item()
            moe.group_to_expert[label.item()] = [expert_indices[0].item()]
            for expert_idx in expert_indices[1:]:
                moe.model.experts[expert_idx.item()] = moe.model.experts[expert_indices[0].item()]
                moe.expert_to_group[expert_idx.item()] = label.item()
                moe.group_to_expert[label.item()].append(expert_idx.item())
            moe.group_to_expert[label.item()] = torch.tensor(moe.group_to_expert[label.item()])
        else:
            moe.experts[expert_indices[0]].gate_proj.weight.copy_(merged_expert.gate_proj.weight)
            moe.experts[expert_indices[0]].down_proj.weight.copy_(merged_expert.down_proj.weight)
            moe.experts[expert_indices[0]].up_proj.weight.copy_(merged_expert.up_proj.weight)

            for expert_idx in expert_indices[1:]:
                # Binding merged experts to the first of them
                moe.experts[expert_idx] = moe.experts[expert_indices[0]]
    return moe

@torch.no_grad()
def merge_by_groups_with_usage_weighted(
        model: Qwen2MoeForCausalLM,
        grouper: ExpertsGrouperForQwen2MoE,
        merging_layers: Optional[List[int]] = None,
) -> Qwen2MoeForCausalLM:
    usage_frequency_dict = grouper.usage_frequency_state_dict()
    group_labels_dict = grouper.group_state_dict()

    for layer_idx in tqdm(
            grouper.sparse_layer_indices,
            desc=f"[TAMP] Merging experts with usage-frequency-weighted averaging..."
    ):
        if merging_layers is not None and layer_idx not in merging_layers:
            continue
        ffn_name = f"model.layers.{layer_idx}.mlp"
        group_labels = group_labels_dict[ffn_name]
        usage_frequencies = usage_frequency_dict[ffn_name]
        model.model.layers[layer_idx].mlp = _merge_mlp_experts_by_usage_frequency_weighting(
            ffn=model.model.layers[layer_idx].mlp,
            group_labels=group_labels,
            usage_frequencies=usage_frequencies,
        )
    return model


@torch.no_grad()
def merge_by_groups_within_and_across_models(
    qwen_model: Qwen2MoeForCausalLM,
    grouper: ExpertsGrouperForQwen2MoE,
    dataloader: DataLoader,
    merge: str,
    mode: Optional[str] = "normal",
    partition: Optional[int] = 2,
    dominant_alone: Optional[bool] = False,
    core_experts: Optional[Dict[str, List[int]]] = None,
    usage_weighted: Optional[bool] = False,
) -> Qwen2MoeForCausalLM:
    
    forwarded_hidden_states = dict()

    usage_frequencies = grouper.usage_frequency_state_dict()
    num_experts = grouper.num_experts

    def part_processor(sparse_layer_indices):
        qwen_model.eval() #.cuda()
        handles = []

        def _get_activation_hook(name):
            def hook(module, input, output):
                # forwarded_hidden_states[name].append(input[0].detach().cpu().reshape(-1, input[0].shape[-1]))
                forwarded_hidden_states[name].append(input[0].detach().reshape(-1, input[0].shape[-1]))
            return hook
        
        for layer_idx in tqdm(
                sparse_layer_indices,
                desc=f"[Merging]Registering forward hook..."
        ):
            ffn_name = f"model.layers.{layer_idx}.mlp"
            forwarded_hidden_states[ffn_name] = []
            handles.append(qwen_model.model.layers[layer_idx].mlp.register_forward_hook(
                _get_activation_hook(ffn_name))
            )
        
        router_indices = {name: [] for name in forwarded_hidden_states.keys()}
        if mode == "activation-with-router-logits" or mode == "all":
            router_weights = {name: [] for name in forwarded_hidden_states.keys()}
        with torch.no_grad():
            for batch in tqdm(dataloader, desc="[Merging]Computing activations..."):
                batch = {k: v.cuda() for k, v in batch.items()}
                outputs = qwen_model(**batch, output_router_logits=True)
                for layer_idx in sparse_layer_indices:
                    ffn_name = f"model.layers.{layer_idx}.mlp"
                    routing_weights = F.softmax(outputs.router_logits[layer_idx], dim=1, dtype=torch.float)
                    routing_weights, selected_experts = torch.topk(routing_weights, qwen_model.config.num_experts_per_tok, dim=-1)
                    router_indices[ffn_name].append(selected_experts)
                    if mode == "activation-with-router-logits" or mode == "all":
                        router_weights[ffn_name].append(routing_weights)
                        
        for handle in handles:
            handle.remove()
        
        
        for layer_idx in tqdm(
                sparse_layer_indices,
                desc=f"[Merging]Merging by groups within and across experts..."
        ):
            _st = time.time()
            ffn_name = f"model.layers.{layer_idx}.mlp"
            group_labels = grouper.group_state_dict()[ffn_name]
            layer_forwarded_hidden_states = tuple()
            for expert_idx in range(num_experts): # expert num
                hidden_states_list = []
                for i in range(len(dataloader)): # batch of data
                    batch_tensor = torch.tensor([False for _ in range(len(forwarded_hidden_states[ffn_name][i]))])
                    if mode == "activation-with-router-logits" or mode == "all":
                        router_weight = []
                        for j in range(len(forwarded_hidden_states[ffn_name][i])): # one token
                            for r, ind in enumerate(router_indices[ffn_name][i][j]): # token's router-logits and expert-index
                                if expert_idx == ind:
                                    batch_tensor[j] = True
                                    router_weight.append(router_weights[ffn_name][i][j][r])
                        router_weight = torch.tensor(router_weight).unsqueeze(1).to(forwarded_hidden_states[ffn_name][i])
                        hidden_states_list.append(forwarded_hidden_states[ffn_name][i][batch_tensor] * router_weight)
                    else:
                        for j in range(len(forwarded_hidden_states[ffn_name][i])): # one token
                            if expert_idx in router_indices[ffn_name][i][j]:
                                batch_tensor[j] = True
                        hidden_states_list.append(forwarded_hidden_states[ffn_name][i][batch_tensor])
                layer_forwarded_hidden_states += (
                    torch.cat(hidden_states_list, dim=0),
                )
            qwen_model.model.layers[layer_idx].mlp = _merge_moe_experts_within_and_across_models(
                moe=qwen_model.model.layers[layer_idx].mlp,
                group_labels=group_labels,
                forwarded_hidden_states=layer_forwarded_hidden_states,
                dominant_alone=dominant_alone,
                merge=merge,
                mode=mode,
                core_expert_indices=core_experts[ffn_name] if core_experts is not None else None,
                usage_frequencies=usage_frequencies[ffn_name] if usage_weighted else None,
                data_limit=grouper.data_limit,
            )
            del layer_forwarded_hidden_states
            hidden_states_list.clear()
            print(f"------- Layer {layer_idx} took {time.time() - _st:.2f}s -------\n")

    print(grouper.sparse_layer_indices)
    partition_num = len(grouper.sparse_layer_indices) // partition
    for i in range(0, len(grouper.sparse_layer_indices), partition_num):
        cur_indices = grouper.sparse_layer_indices[i:i+partition_num]
        print("cur: ", cur_indices)
        part_processor(cur_indices)
        print(torch.cuda.memory_summary())
    return qwen_model<|MERGE_RESOLUTION|>--- conflicted
+++ resolved
@@ -523,11 +523,7 @@
                 routing_weights, selected_experts = torch.topk(routing_weights, self.top_k, dim=-1)
                 router_indices.append(selected_experts)
                 if mode == "activation-with-router-logits" or mode == "all":
-<<<<<<< HEAD
                      if hasattr(model.config, "norm_topk_prob"):
-=======
-                    if hasattr(model.config, "norm_topk_prob"):
->>>>>>> eaa4a1e8
                         if model.config.norm_topk_prob:
                             routing_weights = routing_weights / routing_weights.sum(dim=-1, keepdim=True)
                     else:
