--- conflicted
+++ resolved
@@ -65,10 +65,6 @@
         batch_size=eval_batch_size,
     )
 
-<<<<<<< HEAD
-   
-=======
->>>>>>> e315cc61
     # if output_path:
     #     path = Path(output_path)
     #     # check if file or 'dir/results.json' exists
@@ -103,20 +99,12 @@
             print(make_table(results, "groups"))
     
     if output_path:
-<<<<<<< HEAD
-        f = open(os.path.join(output_path, "results.log"), "a")
+        f = open(output_path, "a")
         print(make_table(results), file=f)
         if "groups" in results:
             print(make_table(results, "groups"), file=f)
         f.close() 
         
 
-=======
-        f = open(output_path, 'w')
-        print(make_table(results), file=f)
-        if "groups" in results:
-            print(make_table(results, "groups"), file=f)
-        f.close()
->>>>>>> e315cc61
 
     return results