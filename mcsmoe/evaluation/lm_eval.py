# -*- modified by wazenmai -*-
# @Time: 2024/07/03

# -*- coding: utf-8 -*-
# @Author: pingzhili
# @Time: 2024/2/18

import os
import json
import numpy as np
from pathlib import Path
from typing import Optional

from transformers import (
    PreTrainedModel,
    PreTrainedTokenizer
)

import numpy as np

from lm_eval import evaluator
from lm_eval.models.huggingface import HFLM
# from lm_eval.tasks import initialize_tasks
from lm_eval.utils import make_table

TASK_TO_NUM_FEWSHOT = {
    "arc_challenge": 25,
    "hellaswag": 10,
    "truthfulqa": 0,
    "mmlu": 5,
    "winogrande": 5,
    "gsm8k": 5
}


def _handle_non_serializable(o):
    if isinstance(o, np.int64) or isinstance(o, np.int32):
        return int(o)
    elif isinstance(o, set):
        return list(o)
    else:
        return str(o)


def evaluate_fewshot(
        model: PreTrainedModel,
        tokenizer: PreTrainedTokenizer,
        task: str,
        num_fewshot: int,
        eval_batch_size: Optional[int] = 4,
        log: Optional[bool] = True,
        output_path: Optional[str] = None,
):
    # initialize_tasks(verbosity="WARNING")
    lm = HFLM(
        pretrained=model,
        tokenizer=tokenizer,
        batch_size=eval_batch_size,
        device_map="auto"
    )
    results = evaluator.simple_evaluate(
        model=lm,
        tasks=task,
        num_fewshot=num_fewshot,
        batch_size=eval_batch_size,
    )

    # if output_path:
    #     path = Path(output_path)
    #     # check if file or 'dir/results.json' exists
    #     if path.is_file() or Path(output_path).joinpath("results.json").is_file():
    #         print(
    #             f"File already exists at {path}. Results will be overwritten."
    #         )
    #         output_path_file = path.joinpath("results.json")
    #         assert not path.is_file(), "File already exists"
    #     # if path json then get parent dir
    #     elif path.suffix in (".json", ".jsonl"):
    #         output_path_file = path
    #         path.parent.mkdir(parents=True, exist_ok=True)
    #         path = path.parent
    #     else:
    #         path.mkdir(parents=True, exist_ok=True)
    #         output_path_file = path.joinpath("results.json")
    # else:
    #     output_path_file = None

    # dumped = json.dumps(
    #     results, indent=2, default=_handle_non_serializable, ensure_ascii=False
    # )

    # if output_path:
    #     output_path_file.open("w").write(dumped)

    if log:
        print(make_table(results))
        
        if "groups" in results:
            print(make_table(results, "groups"))
    
    if output_path:
<<<<<<< HEAD
        f = open(output_path, 'a')
=======
        f = open(output_path, "a")
>>>>>>> df2f84e3
        print(make_table(results), file=f)
        if "groups" in results:
            print(make_table(results, "groups"), file=f)
        f.close() 
        


    return results<|MERGE_RESOLUTION|>--- conflicted
+++ resolved
@@ -99,11 +99,7 @@
             print(make_table(results, "groups"))
     
     if output_path:
-<<<<<<< HEAD
-        f = open(output_path, 'a')
-=======
         f = open(output_path, "a")
->>>>>>> df2f84e3
         print(make_table(results), file=f)
         if "groups" in results:
             print(make_table(results, "groups"), file=f)
