--- conflicted
+++ resolved
@@ -51,12 +51,8 @@
     lm = HFLM(
         pretrained=model,
         tokenizer=tokenizer,
-<<<<<<< HEAD
-        batch_size=1,
+        batch_size=eval_batch_size,
         device_map="auto"
-=======
-        batch_size=eval_batch_size,
->>>>>>> fbf49b8a
     )
     results = evaluator.simple_evaluate(
         model=lm,
