### python-project template
# Initially taken from Github's Python gitignore file

# Byte-compiled / optimized / DLL files
__pycache__/
*.py[cod]
*$py.class

# C extensions
*.so

# tests and logs
tests/fixtures/cached_*_text.txt
logs/
lightning_logs/
lang_code_data/

# Distribution / packaging
.Python
build/
develop-eggs/
dist/
downloads/
eggs/
.eggs/
lib/
lib64/
parts/
sdist/
var/
wheels/
*.egg-info/
.installed.cfg
*.egg
MANIFEST

# PyInstaller
#  Usually these files are written by a python script from a template
#  before PyInstaller builds the exe, so as to inject date/other infos into it.
*.manifest
*.spec

# Installer logs
pip-log.txt
pip-delete-this-directory.txt

# Unit test / coverage reports
htmlcov/
.tox/
.nox/
.coverage
.coverage.*
.cache
nosetests.xml
coverage.xml
*.cover
.hypothesis/
.pytest_cache/

# Translations
*.mo
*.pot

# Django stuff:
*.log
local_settings.py
db.sqlite3

# Flask stuff:
instance/
.webassets-cache

# Scrapy stuff:
.scrapy

# Sphinx documentation
docs/_build/

# PyBuilder
target/

# Jupyter Notebook
.ipynb_checkpoints

# IPython
profile_default/
ipython_config.py

# pyenv
.python-version

# celery beat schedule file
celerybeat-schedule

# SageMath parsed files
*.sage.py

# Environments
.env
.venv
env/
venv/
ENV/
env.bak/
venv.bak/

# Spyder project settings
.spyderproject
.spyproject

# Rope project settings
.ropeproject

# mkdocs documentation
/site

# mypy
.mypy_cache/
.dmypy.json
dmypy.json

# Pyre type checker
.pyre/

# vscode
.vs
.vscode

# Pycharm
.idea

# TF code
tensorflow_code

# Models
proc_data

# examples
runs
/runs_old
/wandb
/examples/runs
/examples/**/*.args
/examples/rag/sweep

# data
/data
serialization_dir

# emacs
*.*~
debug.env

# vim
.*.swp

#ctags
tags

# pre-commit
.pre-commit*

# .lock
*.lock

# DS_Store (MacOS)
.DS_Store

# ruff
.ruff_cache

mc_env/
*.png

# 2024/06/02
log_*
log*
<<<<<<< HEAD
=======
*_log
>>>>>>> e315cc61
*.pickle
*.pkl
*temp*.py

mcsmoe/data/c4*.json
.deepspeed_env
try.py
mcsmoe/data/c4-train.00000-of-01024.json
*.pt<|MERGE_RESOLUTION|>--- conflicted
+++ resolved
@@ -175,10 +175,7 @@
 # 2024/06/02
 log_*
 log*
-<<<<<<< HEAD
-=======
 *_log
->>>>>>> e315cc61
 *.pickle
 *.pkl
 *temp*.py
