### python-project template
# Initially taken from Github's Python gitignore file

# Byte-compiled / optimized / DLL files
__pycache__/
*.py[cod]
*$py.class

# C extensions
*.so

# tests and logs
tests/fixtures/cached_*_text.txt
logs/
lightning_logs/
lang_code_data/

# Distribution / packaging
.Python
build/
develop-eggs/
dist/
downloads/
eggs/
.eggs/
lib/
lib64/
parts/
sdist/
var/
wheels/
*.egg-info/
.installed.cfg
*.egg
MANIFEST

# PyInstaller
#  Usually these files are written by a python script from a template
#  before PyInstaller builds the exe, so as to inject date/other infos into it.
*.manifest
*.spec

# Installer logs
pip-log.txt
pip-delete-this-directory.txt

# Unit test / coverage reports
htmlcov/
.tox/
.nox/
.coverage
.coverage.*
.cache
nosetests.xml
coverage.xml
*.cover
.hypothesis/
.pytest_cache/

# Translations
*.mo
*.pot

# Django stuff:
*.log
local_settings.py
db.sqlite3

# Flask stuff:
instance/
.webassets-cache

# Scrapy stuff:
.scrapy

# Sphinx documentation
docs/_build/

# PyBuilder
target/

# Jupyter Notebook
.ipynb_checkpoints

# IPython
profile_default/
ipython_config.py

# pyenv
.python-version

# celery beat schedule file
celerybeat-schedule

# SageMath parsed files
*.sage.py

# Environments
.env
.venv
env/
venv/
ENV/
env.bak/
venv.bak/

# Spyder project settings
.spyderproject
.spyproject

# Rope project settings
.ropeproject

# mkdocs documentation
/site

# mypy
.mypy_cache/
.dmypy.json
dmypy.json

# Pyre type checker
.pyre/

# vscode
.vs
.vscode

# Pycharm
.idea

# TF code
tensorflow_code

# Models
proc_data

# examples
runs
/runs_old
/wandb
/examples/runs
/examples/**/*.args
/examples/rag/sweep

# data
/data
serialization_dir

# emacs
*.*~
debug.env

# vim
.*.swp

#ctags
tags

# pre-commit
.pre-commit*

# .lock
*.lock

# DS_Store (MacOS)
.DS_Store

# ruff
.ruff_cache

mc_env/
*.png

# 2024/06/02
log_*
<<<<<<< HEAD
log
*_log
=======
log*
>>>>>>> b9818ba9
*.pickle
*.pkl
*temp*.py

mcsmoe/data/c4*.json
.deepspeed_env
try.py
mcsmoe/data/c4-train.00000-of-01024.json
*.pt<|MERGE_RESOLUTION|>--- conflicted
+++ resolved
@@ -174,12 +174,8 @@
 
 # 2024/06/02
 log_*
-<<<<<<< HEAD
-log
+log*
 *_log
-=======
-log*
->>>>>>> b9818ba9
 *.pickle
 *.pkl
 *temp*.py
