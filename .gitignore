### python-project template
# Initially taken from Github's Python gitignore file

# Byte-compiled / optimized / DLL files
__pycache__/
*.py[cod]
*$py.class

# C extensions
*.so

# tests and logs
tests/fixtures/cached_*_text.txt
logs/
lightning_logs/
lang_code_data/

# Distribution / packaging
.Python
build/
develop-eggs/
dist/
downloads/
eggs/
.eggs/
lib/
lib64/
parts/
sdist/
var/
wheels/
*.egg-info/
.installed.cfg
*.egg
MANIFEST

# PyInstaller
#  Usually these files are written by a python script from a template
#  before PyInstaller builds the exe, so as to inject date/other infos into it.
*.manifest
*.spec

# Installer logs
pip-log.txt
pip-delete-this-directory.txt

# Unit test / coverage reports
htmlcov/
.tox/
.nox/
.coverage
.coverage.*
.cache
nosetests.xml
coverage.xml
*.cover
.hypothesis/
.pytest_cache/

# Translations
*.mo
*.pot

# Django stuff:
*.log
local_settings.py
db.sqlite3

# Flask stuff:
instance/
.webassets-cache

# Scrapy stuff:
.scrapy

# Sphinx documentation
docs/_build/

# PyBuilder
target/

# Jupyter Notebook
.ipynb_checkpoints

# IPython
profile_default/
ipython_config.py

# pyenv
.python-version

# celery beat schedule file
celerybeat-schedule

# SageMath parsed files
*.sage.py

# Environments
.env
.venv
env/
venv/
ENV/
env.bak/
venv.bak/

# Spyder project settings
.spyderproject
.spyproject

# Rope project settings
.ropeproject

# mkdocs documentation
/site

# mypy
.mypy_cache/
.dmypy.json
dmypy.json

# Pyre type checker
.pyre/

# vscode
.vs
.vscode

# Pycharm
.idea

# TF code
tensorflow_code

# Models
proc_data

# examples
runs
/runs_old
/wandb
/examples/runs
/examples/**/*.args
/examples/rag/sweep

# data
/data
serialization_dir

# emacs
*.*~
debug.env

# vim
.*.swp

#ctags
tags

# pre-commit
.pre-commit*

# .lock
*.lock

# DS_Store (MacOS)
.DS_Store

# ruff
.ruff_cache

mc_env/
*.png

<<<<<<< HEAD
mcsmoe/data/c4*.json
log_*
.deepspeed_env
=======
# 2024/06/02
log_*
log
*.pickle
*temp*.py
>>>>>>> a1b4a32a
<|MERGE_RESOLUTION|>--- conflicted
+++ resolved
@@ -172,14 +172,11 @@
 mc_env/
 *.png
 
-<<<<<<< HEAD
-mcsmoe/data/c4*.json
-log_*
-.deepspeed_env
-=======
 # 2024/06/02
 log_*
 log
 *.pickle
 *temp*.py
->>>>>>> a1b4a32a
+
+mcsmoe/data/c4*.json
+.deepspeed_env